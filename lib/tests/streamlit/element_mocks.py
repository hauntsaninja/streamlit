# Copyright (c) Streamlit Inc. (2018-2022) Snowflake Inc. (2022-2024)
#
# Licensed under the Apache License, Version 2.0 (the "License");
# you may not use this file except in compliance with the License.
# You may obtain a copy of the License at
#
#     http://www.apache.org/licenses/LICENSE-2.0
#
# Unless required by applicable law or agreed to in writing, software
# distributed under the License is distributed on an "AS IS" BASIS,
# WITHOUT WARRANTIES OR CONDITIONS OF ANY KIND, either express or implied.
# See the License for the specific language governing permissions and
# limitations under the License.

from __future__ import annotations

from typing import Any, Callable

import altair as alt
import matplotlib.pyplot as plt
import pandas as pd
import plotly.express as px
import pydeck as pdk

import streamlit as st
from streamlit.type_util import is_altair_version_less_than

_CHART_DATA = pd.DataFrame(
    {
        "col1": [1, 2, 3],
        "col2": [3, 2, 1],
    }
)

ELEMENT_PRODUCER = Callable[[], Any]

H3_HEX_DATA = [
    {"hex": "88283082b9fffff", "count": 10},
    {"hex": "88283082d7fffff", "count": 50},
    {"hex": "88283082a9fffff", "count": 100},
]
df = pd.DataFrame(H3_HEX_DATA)


WIDGET_ELEMENTS: list[tuple[str, ELEMENT_PRODUCER]] = [
    # buttons
    ("button", lambda: st.button("Click me")),
    ("download_button", lambda: st.download_button("Download me", b"")),
    (
        "form_submit_button",
        # Form submit button doesn't work in the context of the test
        # since it requires to be wrapped in a form. Therefore,
        # we are just using a text input as a proxy for the form submit button.
        lambda: st.text_input("Write me"),
    ),
    # checkboxes
    ("checkbox", lambda: st.checkbox("Check me")),
<<<<<<< HEAD
    # ("pills", lambda: st.pills("Some pills", ["a", "b", "c"])),
    (
        "segmented_control",
        lambda: st.segmented_control("Some segments", ["a", "b", "c"]),
    ),
=======
    ("pills", lambda: st.pills("Some pills", ["a", "b", "c"])),
>>>>>>> d47ec476
    ("toggle", lambda: st.toggle("Toggle me")),
    # arrows
    ("data_editor", lambda: st.data_editor(pd.DataFrame())),
    ("dataframe", lambda: st.dataframe(pd.DataFrame(), on_select="rerun")),
    # other widgets
    ("color_picker", lambda: st.color_picker("Pick a color")),
    # media manager
    ("experimental_audio_input", lambda: st.experimental_audio_input("Record me")),
    ("camera_input", lambda: st.camera_input("Take a picture")),
    ("file_uploader", lambda: st.file_uploader("Upload me")),
    # selectors
    ("feedback", lambda: st.feedback()),
    ("multiselect", lambda: st.multiselect("Show me", ["a", "b", "c"])),
    ("number_input", lambda: st.number_input("Enter a number")),
    ("radio", lambda: st.radio("Choose me", ["a", "b", "c"])),
    ("slider", lambda: st.slider("Slide me")),
    ("selectbox", lambda: st.selectbox("Select me", ["a", "b", "c"])),
    ("select_slider", lambda: st.select_slider("Select me", ["a", "b", "c"])),
    # text_widgets
    ("text_area", lambda: st.text_area("Write me")),
    ("text_input", lambda: st.text_input("Write me")),
    ("chat_input", lambda: st.chat_input("Chat with me")),
    # time_widgets
    ("date_input", lambda: st.date_input("Pick a date")),
    ("time_input", lambda: st.time_input("Pick a time")),
    # hybrid-widgets
    (
        "altair_chart",
        lambda: (
            st.altair_chart(
                alt.Chart(pd.DataFrame({"a": ["A"], "b": [1]}))
                .mark_bar()
                .encode(x="a", y="b")
                .add_params(alt.selection_point()),
                on_select="rerun",
            )
            # altair with 'on_select' only works for versions >= 5.0.0
            if is_altair_version_less_than("5.0.0") is False
            else st.text_input("Write me")  # some other widget that raises an exception
        ),
    ),
    (
        "vega_lite_chart",
        lambda: (
            st.vega_lite_chart(
                {
                    "data": {"values": [{"a": "A", "b": "B"}]},
                    "mark": "rect",
                    "params": [{"name": "select", "select": "point"}],
                    "encoding": {
                        "x": {"field": "a", "type": "ordinal"},
                        "y": {"field": "b", "type": "quantitative"},
                    },
                },
                on_select="rerun",
            )
            # altair with 'on_select' only works for versions >= 5.0.0
            if is_altair_version_less_than("5.0.0") is False
            else st.text_input("Write me")  # some other widget that raises an exception
        ),
    ),
    (
        "plotly_chart",
        lambda: st.plotly_chart(px.line(pd.DataFrame()), on_select="rerun"),
    ),
    (
        "pydeck_chart",
        lambda: st.pydeck_chart(
            pdk.Deck(
                map_style="mapbox://styles/mapbox/outdoors-v12",
                initial_view_state=pdk.ViewState(
                    latitude=37.7749295,
                    longitude=-122.4194155,
                    zoom=11,
                    bearing=0,
                    pitch=30,
                ),
                layers=[
                    pdk.Layer(
                        "H3HexagonLayer",
                        df,
                        id="MyHexLayer",
                        pickable=True,
                        stroked=True,
                        filled=True,
                        get_hexagon="hex",
                        line_width_min_pixels=2,
                        get_fill_color="[120, count > 50 ? 255 : 0, 255]",
                    ),
                ],
            ),
            use_container_width=True,
            key="mocked_pydeck_chart",
            on_select="rerun",
            selection_mode="single-object",
        ),
    ),
]

NON_WIDGET_ELEMENTS: list[tuple[str, ELEMENT_PRODUCER]] = [
    # text elements
    ("header", lambda: st.header("Header")),
    ("title", lambda: st.title("Title")),
    ("subheader", lambda: st.subheader("Subheader")),
    ("caption", lambda: st.caption("Caption")),
    ("divider", lambda: st.divider()),
    ("text", lambda: st.text("Hello")),
    ("code", lambda: st.code("Hello")),
    ("html", lambda: st.html("Hello")),
    ("latex", lambda: st.latex("Hello")),
    ("markdown", lambda: st.markdown("Hello")),
    ("write", lambda: st.write("Hello")),
    ("write_stream", lambda: st.write_stream([])),
    # alerts
    ("error", lambda: st.error("Hello")),
    ("info", lambda: st.info("Hello")),
    ("success", lambda: st.success("Hello")),
    ("warning", lambda: st.warning("Hello")),
    ("exception", lambda: st.exception(Exception("Hello"))),
    # progress
    ("spinner", lambda: st.spinner("Hello")),
    ("toast", lambda: st.toast("Hello")),
    ("progress", lambda: st.progress(0.5)),
    ("balloons", lambda: st.balloons()),
    ("snow", lambda: st.snow()),
    # media
    ("audio", lambda: st.audio(b"")),
    ("video", lambda: st.video(b"")),
    (
        "image",
        lambda: st.image("https://streamlit.io/images/brand/streamlit-mark-color.png"),
    ),
    (
        "logo",
        lambda: st.logo("https://streamlit.io/images/brand/streamlit-mark-color.png"),
    ),
    # data elements
    ("json", lambda: st.json({})),
    ("metric", lambda: st.metric("Metric", 100)),
    ("dataframe", lambda: st.dataframe(pd.DataFrame())),
    ("table", lambda: st.table(pd.DataFrame())),
    # charts:
    ("line_chart", lambda: st.line_chart(_CHART_DATA)),
    ("area_chart", lambda: st.area_chart(_CHART_DATA)),
    ("bar_chart", lambda: st.bar_chart(_CHART_DATA)),
    ("scatter_chart", lambda: st.scatter_chart(_CHART_DATA)),
    (
        "altair_chart",
        lambda: (
            st.altair_chart(alt.Chart().mark_bar(), on_select="ignore")
            # altair with 'on_select' only works for versions >= 5.0.0
            if is_altair_version_less_than("5.0.0") is False
            else st.write("")
        ),
    ),
    (
        "vega_lite_chart",
        lambda: (
            st.vega_lite_chart({"mark": "rect"}, on_select="ignore")
            # altair with 'on_select' only works for versions >= 5.0.0
            if is_altair_version_less_than("5.0.0") is False
            else st.write("")
        ),
    ),
    (
        "plotly_chart",
        lambda: st.plotly_chart(px.line(_CHART_DATA), on_select="ignore"),
    ),
    ("pydeck_chart", lambda: st.pydeck_chart(pdk.Deck())),
    (
        "map",
        lambda: st.map(pd.DataFrame({"lat": [1, 2, 3], "lon": [3, 2, 1]})),
    ),
    (
        "graphviz_chart",
        lambda: st.graphviz_chart("""
    digraph {
        run -> intr
    }
    """),
    ),
    ("pyplot", lambda: st.pyplot(plt.figure())),
    (
        "bokeh_chart",
        lambda: (
            # Ignore bokeh chart since it requires outdated dependencies:
            st.write("")
        ),
    ),
    # utilities
    ("help", lambda: st.help("Hello")),
    ("echo", lambda: st.echo()),
    # other elements
    ("link_button", lambda: st.link_button("Link", "https://streamlit.io")),
    ("page_link", lambda: st.page_link("https://streamlit.io", label="Streamlit")),
]

CONTAINER_ELEMENTS: list[tuple[str, ELEMENT_PRODUCER]] = [
    ("container", lambda: st.container()),
    ("expander", lambda: st.expander("Expand me")),
    ("tabs", lambda: st.tabs(["Tab 1", "Tab 2"])),
    ("chat_message", lambda: st.chat_message("user")),
    ("popover", lambda: st.popover("Popover")),
    ("columns", lambda: st.columns(2)),
    ("status", lambda: st.status("Status")),
    ("form", lambda: st.form("Form")),
    ("empty", lambda: st.empty()),
    ("dialog", lambda: st.dialog("Dialog")),
    ("experimental_dialog", lambda: st.experimental_dialog("Dialog")),
]<|MERGE_RESOLUTION|>--- conflicted
+++ resolved
@@ -55,15 +55,11 @@
     ),
     # checkboxes
     ("checkbox", lambda: st.checkbox("Check me")),
-<<<<<<< HEAD
-    # ("pills", lambda: st.pills("Some pills", ["a", "b", "c"])),
+    ("pills", lambda: st.pills("Some pills", ["a", "b", "c"])),
     (
         "segmented_control",
         lambda: st.segmented_control("Some segments", ["a", "b", "c"]),
     ),
-=======
-    ("pills", lambda: st.pills("Some pills", ["a", "b", "c"])),
->>>>>>> d47ec476
     ("toggle", lambda: st.toggle("Toggle me")),
     # arrows
     ("data_editor", lambda: st.data_editor(pd.DataFrame())),

--- conflicted
+++ resolved
@@ -418,492 +418,7 @@
     """
     from packaging import version
 
-<<<<<<< HEAD
     return version.parse(v1) < version.parse(v2)
-
-
-def _maybe_truncate_table(
-    table: pa.Table, truncated_rows: int | None = None
-) -> pa.Table:
-    """Experimental feature to automatically truncate tables that
-    are larger than the maximum allowed message size. It needs to be enabled
-    via the server.enableArrowTruncation config option.
-
-    Parameters
-    ----------
-    table : pyarrow.Table
-        A table to truncate.
-
-    truncated_rows : int or None
-        The number of rows that have been truncated so far. This is used by
-        the recursion logic to keep track of the total number of truncated
-        rows.
-
-    """
-
-    if config.get_option("server.enableArrowTruncation"):
-        # This is an optimization problem: We don't know at what row
-        # the perfect cut-off is to comply with the max size. But we want to figure
-        # it out in as few iterations as possible. We almost always will cut out
-        # more than required to keep the iterations low.
-
-        # The maximum size allowed for protobuf messages in bytes:
-        max_message_size = int(config.get_option("server.maxMessageSize") * 1e6)
-        # We add 1 MB for other overhead related to the protobuf message.
-        # This is a very conservative estimate, but it should be good enough.
-        table_size = int(table.nbytes + 1 * 1e6)
-        table_rows = table.num_rows
-
-        if table_rows > 1 and table_size > max_message_size:
-            # targeted rows == the number of rows the table should be truncated to.
-            # Calculate an approximation of how many rows we need to truncate to.
-            targeted_rows = math.ceil(table_rows * (max_message_size / table_size))
-            # Make sure to cut out at least a couple of rows to avoid running
-            # this logic too often since it is quite inefficient and could lead
-            # to infinity recursions without these precautions.
-            targeted_rows = math.floor(
-                max(
-                    min(
-                        # Cut out:
-                        # an additional 5% of the estimated num rows to cut out:
-                        targeted_rows - math.floor((table_rows - targeted_rows) * 0.05),
-                        # at least 1% of table size:
-                        table_rows - (table_rows * 0.01),
-                        # at least 5 rows:
-                        table_rows - 5,
-                    ),
-                    1,  # but it should always have at least 1 row
-                )
-            )
-            sliced_table = table.slice(0, targeted_rows)
-            return _maybe_truncate_table(
-                sliced_table, (truncated_rows or 0) + (table_rows - targeted_rows)
-            )
-
-        if truncated_rows:
-            displayed_rows = string_util.simplify_number(table.num_rows)
-            total_rows = string_util.simplify_number(table.num_rows + truncated_rows)
-
-            if displayed_rows == total_rows:
-                # If the simplified numbers are the same,
-                # we just display the exact numbers.
-                displayed_rows = str(table.num_rows)
-                total_rows = str(table.num_rows + truncated_rows)
-
-            st.caption(
-                f"⚠️ Showing {displayed_rows} out of {total_rows} "
-                "rows due to data size limitations."
-            )
-
-    return table
-
-
-def pyarrow_table_to_bytes(table: pa.Table) -> bytes:
-    """Serialize pyarrow.Table to bytes using Apache Arrow.
-
-    Parameters
-    ----------
-    table : pyarrow.Table
-        A table to convert.
-
-    """
-    try:
-        table = _maybe_truncate_table(table)
-    except RecursionError as err:
-        # This is a very unlikely edge case, but we want to make sure that
-        # it doesn't lead to unexpected behavior.
-        # If there is a recursion error, we just return the table as-is
-        # which will lead to the normal message limit exceed error.
-        _LOGGER.warning(
-            "Recursion error while truncating Arrow table. This is not "
-            "supposed to happen.",
-            exc_info=err,
-        )
-
-    import pyarrow as pa
-
-    # Convert table to bytes
-    sink = pa.BufferOutputStream()
-    writer = pa.RecordBatchStreamWriter(sink, table.schema)
-    writer.write_table(table)
-    writer.close()
-    return cast(bytes, sink.getvalue().to_pybytes())
-
-
-def is_colum_type_arrow_incompatible(column: Series[Any] | Index) -> bool:
-    """Return True if the column type is known to cause issues during Arrow conversion."""
-    from pandas.api.types import infer_dtype, is_dict_like, is_list_like
-
-    if column.dtype.kind in [
-        "c",  # complex64, complex128, complex256
-    ]:
-        return True
-
-    if str(column.dtype) in {
-        # These period types are not yet supported by our frontend impl.
-        # See comments in Quiver.ts for more details.
-        "period[B]",
-        "period[N]",
-        "period[ns]",
-        "period[U]",
-        "period[us]",
-    }:
-        return True
-
-    if column.dtype == "object":
-        # The dtype of mixed type columns is always object, the actual type of the column
-        # values can be determined via the infer_dtype function:
-        # https://pandas.pydata.org/docs/reference/api/pandas.api.types.infer_dtype.html
-        inferred_type = infer_dtype(column, skipna=True)
-
-        if inferred_type in [
-            "mixed-integer",
-            "complex",
-        ]:
-            return True
-        elif inferred_type == "mixed":
-            # This includes most of the more complex/custom types (objects, dicts, lists, ...)
-            if len(column) == 0 or not hasattr(column, "iloc"):
-                # The column seems to be invalid, so we assume it is incompatible.
-                # But this would most likely never happen since empty columns
-                # cannot be mixed.
-                return True
-
-            # Get the first value to check if it is a supported list-like type.
-            first_value = column.iloc[0]
-
-            if (
-                not is_list_like(first_value)
-                # dicts are list-like, but have issues in Arrow JS (see comments in Quiver.ts)
-                or is_dict_like(first_value)
-                # Frozensets are list-like, but are not compatible with pyarrow.
-                or isinstance(first_value, frozenset)
-            ):
-                # This seems to be an incompatible list-like type
-                return True
-            return False
-    # We did not detect an incompatible type, so we assume it is compatible:
-    return False
-
-
-def fix_arrow_incompatible_column_types(
-    df: DataFrame, selected_columns: list[str] | None = None
-) -> DataFrame:
-    """Fix column types that are not supported by Arrow table.
-
-    This includes mixed types (e.g. mix of integers and strings)
-    as well as complex numbers (complex128 type). These types will cause
-    errors during conversion of the dataframe to an Arrow table.
-    It is fixed by converting all values of the column to strings
-    This is sufficient for displaying the data on the frontend.
-
-    Parameters
-    ----------
-    df : pandas.DataFrame
-        A dataframe to fix.
-
-    selected_columns: List[str] or None
-        A list of columns to fix. If None, all columns are evaluated.
-
-    Returns
-    -------
-    The fixed dataframe.
-    """
-    import pandas as pd
-
-    # Make a copy, but only initialize if necessary to preserve memory.
-    df_copy: DataFrame | None = None
-    for col in selected_columns or df.columns:
-        if is_colum_type_arrow_incompatible(df[col]):
-            if df_copy is None:
-                df_copy = df.copy()
-            df_copy[col] = df[col].astype("string")
-
-    # The index can also contain mixed types
-    # causing Arrow issues during conversion.
-    # Skipping multi-indices since they won't return
-    # the correct value from infer_dtype
-    if not selected_columns and (
-        not isinstance(
-            df.index,
-            pd.MultiIndex,
-        )
-        and is_colum_type_arrow_incompatible(df.index)
-    ):
-        if df_copy is None:
-            df_copy = df.copy()
-        df_copy.index = df.index.astype("string")
-    return df_copy if df_copy is not None else df
-
-
-def data_frame_to_bytes(df: DataFrame) -> bytes:
-    """Serialize pandas.DataFrame to bytes using Apache Arrow.
-
-    Parameters
-    ----------
-    df : pandas.DataFrame
-        A dataframe to convert.
-
-    """
-    import pyarrow as pa
-
-    try:
-        table = pa.Table.from_pandas(df)
-    except (pa.ArrowTypeError, pa.ArrowInvalid, pa.ArrowNotImplementedError) as ex:
-        _LOGGER.info(
-            "Serialization of dataframe to Arrow table was unsuccessful due to: %s. "
-            "Applying automatic fixes for column types to make the dataframe Arrow-compatible.",
-            ex,
-        )
-        df = fix_arrow_incompatible_column_types(df)
-        table = pa.Table.from_pandas(df)
-    return pyarrow_table_to_bytes(table)
-
-
-def bytes_to_data_frame(source: bytes) -> DataFrame:
-    """Convert bytes to pandas.DataFrame.
-
-    Using this function in production needs to make sure that
-    the pyarrow version >= 14.0.1.
-
-    Parameters
-    ----------
-    source : bytes
-        A bytes object to convert.
-
-    """
-    import pyarrow as pa
-
-    reader = pa.RecordBatchStreamReader(source)
-    return reader.read_pandas()
-
-
-def determine_data_format(input_data: Any) -> DataFormat:
-    """Determine the data format of the input data.
-
-    Parameters
-    ----------
-    input_data : Any
-        The input data to determine the data format of.
-
-    Returns
-    -------
-    DataFormat
-        The data format of the input data.
-    """
-    import numpy as np
-    import pandas as pd
-    import pyarrow as pa
-
-    if input_data is None:
-        return DataFormat.EMPTY
-    elif isinstance(input_data, pd.DataFrame):
-        return DataFormat.PANDAS_DATAFRAME
-    elif isinstance(input_data, np.ndarray):
-        if len(input_data.shape) == 1:
-            # For technical reasons, we need to distinguish one
-            # one-dimensional numpy array from multidimensional ones.
-            return DataFormat.NUMPY_LIST
-        return DataFormat.NUMPY_MATRIX
-    elif isinstance(input_data, pa.Table):
-        return DataFormat.PYARROW_TABLE
-    elif isinstance(input_data, pd.Series):
-        return DataFormat.PANDAS_SERIES
-    elif isinstance(input_data, pd.Index):
-        return DataFormat.PANDAS_INDEX
-    elif is_pandas_styler(input_data):
-        return DataFormat.PANDAS_STYLER
-    elif is_snowpark_data_object(input_data):
-        return DataFormat.SNOWPARK_OBJECT
-    elif is_modin_data_object(input_data):
-        return DataFormat.MODIN_OBJECT
-    elif is_snowpandas_data_object(input_data):
-        return DataFormat.SNOWPANDAS_OBJECT
-    elif is_pyspark_data_object(input_data):
-        return DataFormat.PYSPARK_OBJECT
-    elif isinstance(input_data, (list, tuple, set)):
-        if is_list_of_scalars(input_data):
-            # -> one-dimensional data structure
-            if isinstance(input_data, tuple):
-                return DataFormat.TUPLE_OF_VALUES
-            if isinstance(input_data, set):
-                return DataFormat.SET_OF_VALUES
-            return DataFormat.LIST_OF_VALUES
-        else:
-            # -> Multi-dimensional data structure
-            # This should always contain at least one element,
-            # otherwise the values type from infer_dtype would have been empty
-            first_element = next(iter(input_data))
-            if isinstance(first_element, dict):
-                return DataFormat.LIST_OF_RECORDS
-            if isinstance(first_element, (list, tuple, set)):
-                return DataFormat.LIST_OF_ROWS
-    elif isinstance(input_data, dict):
-        if not input_data:
-            return DataFormat.KEY_VALUE_DICT
-        if len(input_data) > 0:
-            first_value = next(iter(input_data.values()))
-            if isinstance(first_value, dict):
-                return DataFormat.COLUMN_INDEX_MAPPING
-            if isinstance(first_value, (list, tuple)):
-                return DataFormat.COLUMN_VALUE_MAPPING
-            if isinstance(first_value, pd.Series):
-                return DataFormat.COLUMN_SERIES_MAPPING
-            # In the future, we could potentially also support the tight & split formats here
-            if is_list_of_scalars(input_data.values()):
-                # Only use the key-value dict format if the values are only scalar values
-                return DataFormat.KEY_VALUE_DICT
-    return DataFormat.UNKNOWN
-
-
-def _unify_missing_values(df: DataFrame) -> DataFrame:
-    """Unify all missing values in a DataFrame to None.
-
-    Pandas uses a variety of values to represent missing values, including np.nan,
-    NaT, None, and pd.NA. This function replaces all of these values with None,
-    which is the only missing value type that is supported by all data
-    """
-    import numpy as np
-
-    return df.fillna(np.nan).replace([np.nan], [None])
-
-
-def convert_df_to_data_format(
-    df: DataFrame, data_format: DataFormat
-) -> (
-    DataFrame
-    | Series[Any]
-    | pa.Table
-    | np.ndarray[Any, np.dtype[Any]]
-    | tuple[Any]
-    | list[Any]
-    | set[Any]
-    | dict[str, Any]
-):
-    """Convert a dataframe to the specified data format.
-
-    Parameters
-    ----------
-    df : pd.DataFrame
-        The dataframe to convert.
-
-    data_format : DataFormat
-        The data format to convert to.
-
-    Returns
-    -------
-    pd.DataFrame, pd.Series, pyarrow.Table, np.ndarray, list, set, tuple, or dict.
-        The converted dataframe.
-    """
-
-    if data_format in [
-        DataFormat.EMPTY,
-        DataFormat.PANDAS_DATAFRAME,
-        DataFormat.SNOWPARK_OBJECT,
-        DataFormat.PYSPARK_OBJECT,
-        DataFormat.PANDAS_INDEX,
-        DataFormat.PANDAS_STYLER,
-        DataFormat.MODIN_OBJECT,
-        DataFormat.SNOWPANDAS_OBJECT,
-    ]:
-        return df
-    elif data_format == DataFormat.NUMPY_LIST:
-        import numpy as np
-
-        # It's a 1-dimensional array, so we only return
-        # the first column as numpy array
-        # Calling to_numpy() on the full DataFrame would result in:
-        # [[1], [2]] instead of [1, 2]
-        return np.ndarray(0) if df.empty else df.iloc[:, 0].to_numpy()
-    elif data_format == DataFormat.NUMPY_MATRIX:
-        import numpy as np
-
-        return np.ndarray(0) if df.empty else df.to_numpy()
-    elif data_format == DataFormat.PYARROW_TABLE:
-        import pyarrow as pa
-
-        return pa.Table.from_pandas(df)
-    elif data_format == DataFormat.PANDAS_SERIES:
-        # Select first column in dataframe and create a new series based on the values
-        if len(df.columns) != 1:
-            raise ValueError(
-                f"DataFrame is expected to have a single column but has {len(df.columns)}."
-            )
-        return df[df.columns[0]]
-    elif data_format == DataFormat.LIST_OF_RECORDS:
-        return _unify_missing_values(df).to_dict(orient="records")
-    elif data_format == DataFormat.LIST_OF_ROWS:
-        # to_numpy converts the dataframe to a list of rows
-        return _unify_missing_values(df).to_numpy().tolist()
-    elif data_format == DataFormat.COLUMN_INDEX_MAPPING:
-        return _unify_missing_values(df).to_dict(orient="dict")
-    elif data_format == DataFormat.COLUMN_VALUE_MAPPING:
-        return _unify_missing_values(df).to_dict(orient="list")
-    elif data_format == DataFormat.COLUMN_SERIES_MAPPING:
-        return df.to_dict(orient="series")
-    elif data_format in [
-        DataFormat.LIST_OF_VALUES,
-        DataFormat.TUPLE_OF_VALUES,
-        DataFormat.SET_OF_VALUES,
-    ]:
-        df = _unify_missing_values(df)
-        return_list = []
-        if len(df.columns) == 1:
-            #  Get the first column and convert to list
-            return_list = df[df.columns[0]].tolist()
-        elif len(df.columns) >= 1:
-            raise ValueError(
-                f"DataFrame is expected to have a single column but has {len(df.columns)}."
-            )
-        if data_format == DataFormat.TUPLE_OF_VALUES:
-            return tuple(return_list)
-        if data_format == DataFormat.SET_OF_VALUES:
-            return set(return_list)
-        return return_list
-    elif data_format == DataFormat.KEY_VALUE_DICT:
-        df = _unify_missing_values(df)
-        # The key is expected to be the index -> this will return the first column
-        # as a dict with index as key.
-        return dict() if df.empty else df.iloc[:, 0].to_dict()
-
-    raise ValueError(f"Unsupported input data format: {data_format}")
-
-
-@overload
-def to_key(key: None) -> None:
-    ...
-
-
-@overload
-def to_key(key: Key) -> str:
-    ...
-
-
-def to_key(key: Key | None) -> str | None:
-    if key is None:
-        return None
-    else:
-        return str(key)
-
-
-def maybe_tuple_to_list(item: Any) -> Any:
-    """Convert a tuple to a list. Leave as is if it's not a tuple."""
-    return list(item) if isinstance(item, tuple) else item
-
-
-def maybe_raise_label_warnings(label: str | None, label_visibility: str | None):
-    if not label:
-        _LOGGER.warning(
-            "`label` got an empty value. This is discouraged for accessibility "
-            "reasons and may be disallowed in the future by raising an exception. "
-            "Please provide a non-empty label and hide it with label_visibility "
-            "if needed."
-        )
-    if label_visibility not in ("visible", "hidden", "collapsed"):
-        raise errors.StreamlitAPIException(
-            f"Unsupported label_visibility option '{label_visibility}'. "
-            f"Valid values are 'visible', 'hidden' or 'collapsed'."
-        )
 
 
 def async_generator_to_sync(
@@ -916,131 +431,4 @@
         try:
             yield asyncio.run(anext(async_gen))
         except StopAsyncIteration:
-            break
-
-
-# The code below is copied from Altair, and slightly modified.
-# We copy this code here so we don't depend on private Altair functions.
-# Source: https://github.com/altair-viz/altair/blob/62ca5e37776f5cecb27e83c1fbd5d685a173095d/altair/utils/core.py#L193
-
-
-# STREAMLIT MOD: I changed the type for the data argument from "pd.Series" to Series,
-# and the return type to a Union including a (str, list) tuple, since the function does
-# return that in some situations.
-def infer_vegalite_type(
-    data: Series[Any],
-) -> VegaLiteType:
-    """
-    From an array-like input, infer the correct vega typecode
-    ('ordinal', 'nominal', 'quantitative', or 'temporal')
-
-    Parameters
-    ----------
-    data: Numpy array or Pandas Series
-    """
-    from pandas.api.types import infer_dtype
-
-    # STREAMLIT MOD: I'm using infer_dtype directly here, rather than using Altair's wrapper. Their
-    # wrapper is only there to support Pandas < 0.20, but Streamlit requires Pandas 1.3.
-    typ = infer_dtype(data)
-
-    if typ in [
-        "floating",
-        "mixed-integer-float",
-        "integer",
-        "mixed-integer",
-        "complex",
-    ]:
-        return "quantitative"
-
-    elif typ == "categorical" and data.cat.ordered:
-        # STREAMLIT MOD: The original code returns a tuple here:
-        # return ("ordinal", data.cat.categories.tolist())
-        # But returning the tuple here isn't compatible with our
-        # built-in chart implementation. And it also doesn't seem to be necessary.
-        # Altair already extracts the correct sort order somewhere else.
-        # More info about the issue here: https://github.com/streamlit/streamlit/issues/7776
-        return "ordinal"
-    elif typ in ["string", "bytes", "categorical", "boolean", "mixed", "unicode"]:
-        return "nominal"
-    elif typ in [
-        "datetime",
-        "datetime64",
-        "timedelta",
-        "timedelta64",
-        "date",
-        "time",
-        "period",
-    ]:
-        return "temporal"
-    else:
-        # STREAMLIT MOD: I commented this out since Streamlit doesn't have a warnings object.
-        # warnings.warn(
-        #     "I don't know how to infer vegalite type from '{}'.  "
-        #     "Defaulting to nominal.".format(typ),
-        #     stacklevel=1,
-        # )
-        return "nominal"
-
-
-E1 = TypeVar("E1", bound=Enum)
-E2 = TypeVar("E2", bound=Enum)
-
-ALLOWED_ENUM_COERCION_CONFIG_SETTINGS = ("off", "nameOnly", "nameAndValue")
-
-
-def coerce_enum(from_enum_value: E1, to_enum_class: type[E2]) -> E1 | E2:
-    """Attempt to coerce an Enum value to another EnumMeta.
-
-    An Enum value of EnumMeta E1 is considered coercable to EnumType E2
-    if the EnumMeta __qualname__ match and the names of their members
-    match as well. (This is configurable in streamlist configs)
-    """
-    if not isinstance(from_enum_value, Enum):
-        raise ValueError(
-            f"Expected an Enum in the first argument. Got {type(from_enum_value)}"
-        )
-    if not isinstance(to_enum_class, EnumMeta):
-        raise ValueError(
-            f"Expected an EnumMeta/Type in the second argument. Got {type(to_enum_class)}"
-        )
-    if isinstance(from_enum_value, to_enum_class):
-        return from_enum_value  # Enum is already a member, no coersion necessary
-
-    coercion_type = config.get_option("runner.enumCoercion")
-    if coercion_type not in ALLOWED_ENUM_COERCION_CONFIG_SETTINGS:
-        raise errors.StreamlitAPIException(
-            "Invalid value for config option runner.enumCoercion. "
-            f"Expected one of {ALLOWED_ENUM_COERCION_CONFIG_SETTINGS}, "
-            f"but got '{coercion_type}'."
-        )
-    if coercion_type == "off":
-        return from_enum_value  # do not attempt to coerce
-
-    # We now know this is an Enum AND the user has configured coercion enabled.
-    # Check if we do NOT meet the required conditions and log a failure message
-    # if that is the case.
-    from_enum_class = from_enum_value.__class__
-    if (
-        from_enum_class.__qualname__ != to_enum_class.__qualname__
-        or (
-            coercion_type == "nameOnly"
-            and set(to_enum_class._member_names_) != set(from_enum_class._member_names_)
-        )
-        or (
-            coercion_type == "nameAndValue"
-            and set(to_enum_class._value2member_map_)
-            != set(from_enum_class._value2member_map_)
-        )
-    ):
-        _LOGGER.debug("Failed to coerce %s to class %s", from_enum_value, to_enum_class)
-        return from_enum_value  # do not attempt to coerce
-
-    # At this point we think the Enum is coercable, and we know
-    # E1 and E2 have the same member names. We convert from E1 to E2 using _name_
-    # (since user Enum subclasses can override the .name property in 3.11)
-    _LOGGER.debug("Coerced %s to class %s", from_enum_value, to_enum_class)
-    return to_enum_class[from_enum_value._name_]
-=======
-    return version.parse(v1) < version.parse(v2)
->>>>>>> eecfa24d
+            break
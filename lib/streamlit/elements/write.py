# Copyright (c) Streamlit Inc. (2018-2022) Snowflake Inc. (2022-2024)
#
# Licensed under the Apache License, Version 2.0 (the "License");
# you may not use this file except in compliance with the License.
# You may obtain a copy of the License at
#
#     http://www.apache.org/licenses/LICENSE-2.0
#
# Unless required by applicable law or agreed to in writing, software
# distributed under the License is distributed on an "AS IS" BASIS,
# WITHOUT WARRANTIES OR CONDITIONS OF ANY KIND, either express or implied.
# See the License for the specific language governing permissions and
# limitations under the License.

from __future__ import annotations

import dataclasses
import inspect
import types
from collections import ChainMap, UserDict
from io import StringIO
from typing import TYPE_CHECKING, Any, Callable, Final, Generator, Iterable, List, cast

from streamlit import dataframe_util, type_util
from streamlit.errors import StreamlitAPIException
from streamlit.logger import get_logger
from streamlit.runtime.metrics_util import gather_metrics
from streamlit.string_util import (
    is_mem_address_str,
    max_char_sequence,
    probably_contains_html_tags,
)

if TYPE_CHECKING:
    from streamlit.delta_generator import DeltaGenerator

# Special methods:
HELP_TYPES: Final[tuple[type[Any], ...]] = (
    types.BuiltinFunctionType,
    types.BuiltinMethodType,
    types.FunctionType,
    types.MethodType,
    types.ModuleType,
)

_LOGGER: Final = get_logger(__name__)

_TEXT_CURSOR: Final = "▕"


class StreamingOutput(List[Any]):
    pass


class WriteMixin:
    @gather_metrics("write_stream")
    def write_stream(
        self, stream: Callable[..., Any] | Generator[Any, Any, Any] | Iterable[Any]
    ) -> list[Any] | str:
        """Stream a generator, iterable, or stream-like sequence to the app.

        ``st.write_stream`` iterates through the given sequences and writes all
        chunks to the app. String chunks will be written using a typewriter effect.
        Other data types will be written using ``st.write``.

        Parameters
        ----------
        stream : Callable, Generator, Iterable, OpenAI Stream, or LangChain Stream
            The generator or iterable to stream.

            .. note::
                To use additional LLM libraries, you can create a wrapper to
                manually define a generator function and include custom output
                parsing.

        Returns
        -------
        str or list
            The full response. If the streamed output only contains text, this
            is a string. Otherwise, this is a list of all the streamed objects.
            The return value is fully compatible as input for ``st.write``.

        Example
        -------
        You can pass an OpenAI stream as shown in our tutorial, `Build a \
        basic LLM chat app <https://docs.streamlit.io/develop/tutorials/llms\
        /build-conversational-apps#build-a-chatgpt-like-app>`_. Alternatively,
        you can pass a generic generator function as input:

        >>> import time
        >>> import numpy as np
        >>> import pandas as pd
        >>> import streamlit as st
        >>>
        >>> _LOREM_IPSUM = \"\"\"
        >>> Lorem ipsum dolor sit amet, **consectetur adipiscing** elit, sed do eiusmod tempor
        >>> incididunt ut labore et dolore magna aliqua. Ut enim ad minim veniam, quis
        >>> nostrud exercitation ullamco laboris nisi ut aliquip ex ea commodo consequat.
        >>> \"\"\"
        >>>
        >>>
        >>> def stream_data():
        >>>     for word in _LOREM_IPSUM.split(" "):
        >>>         yield word + " "
        >>>         time.sleep(0.02)
        >>>
        >>>     yield pd.DataFrame(
        >>>         np.random.randn(5, 10),
        >>>         columns=["a", "b", "c", "d", "e", "f", "g", "h", "i", "j"],
        >>>     )
        >>>
        >>>     for word in _LOREM_IPSUM.split(" "):
        >>>         yield word + " "
        >>>         time.sleep(0.02)
        >>>
        >>>
        >>> if st.button("Stream data"):
        >>>     st.write_stream(stream_data)

        ..  output::
            https://doc-write-stream-data.streamlit.app/
            height: 550px

        """

        # Just apply some basic checks for common iterable types that should
        # not be passed in here.
        if isinstance(stream, str) or dataframe_util.is_dataframe_like(stream):
            raise StreamlitAPIException(
                "`st.write_stream` expects a generator or stream-like object as input "
                f"not {type(stream)}. Please use `st.write` instead for "
                "this data type."
            )

        stream_container: DeltaGenerator | None = None
        streamed_response: str = ""
        written_content: list[Any] = StreamingOutput()

        def flush_stream_response():
            """Write the full response to the app."""
            nonlocal streamed_response
            nonlocal stream_container

            if streamed_response and stream_container:
                # Replace the stream_container element the full response
                stream_container.markdown(streamed_response)
                written_content.append(streamed_response)
                stream_container = None
                streamed_response = ""

        # Make sure we have a generator and not just a generator function.
        stream = stream() if inspect.isgeneratorfunction(stream) else stream

        try:
            iter(stream)  # type: ignore
        except TypeError as exc:
            raise StreamlitAPIException(
                f"The provided input (type: {type(stream)}) cannot be iterated. "
                "Please make sure that it is a generator, generator function or iterable."
            ) from exc

        # Iterate through the generator and write each chunk to the app
        # with a type writer effect.
        for chunk in stream:  # type: ignore
            if type_util.is_openai_chunk(chunk):
                # Try to convert OpenAI chat completion chunk to a string:
                try:
                    if len(chunk.choices) == 0:
                        # The choices list can be empty. E.g. when using the
                        # AzureOpenAI client, the first chunk will always be empty.
                        chunk = ""
                    else:
                        chunk = chunk.choices[0].delta.content or ""
                except AttributeError as err:
                    raise StreamlitAPIException(
                        "Failed to parse the OpenAI ChatCompletionChunk. "
                        "The most likely cause is a change of the chunk object structure "
                        "due to a recent OpenAI update. You might be able to fix this "
                        "by downgrading the OpenAI library or upgrading Streamlit. Also, "
                        "please report this issue to: https://github.com/streamlit/streamlit/issues."
                    ) from err

            if type_util.is_type(chunk, "langchain_core.messages.ai.AIMessageChunk"):
                # Try to convert LangChain message chunk to a string:
                try:
                    chunk = chunk.content or ""
                except AttributeError as err:
                    raise StreamlitAPIException(
                        "Failed to parse the LangChain AIMessageChunk. "
                        "The most likely cause is a change of the chunk object structure "
                        "due to a recent LangChain update. You might be able to fix this "
                        "by downgrading the OpenAI library or upgrading Streamlit. Also, "
                        "please report this issue to: https://github.com/streamlit/streamlit/issues."
                    ) from err

            if isinstance(chunk, str):
                if not chunk:
                    # Empty strings can be ignored
                    continue

                first_text = False
                if not stream_container:
                    stream_container = self.dg.empty()
                    first_text = True
                streamed_response += chunk
                # Only add the streaming symbol on the second text chunk
                stream_container.markdown(
                    streamed_response + ("" if first_text else _TEXT_CURSOR),
                )
            elif callable(chunk):
                flush_stream_response()
                chunk()
            else:
                flush_stream_response()
                self.write(chunk)
                written_content.append(chunk)

        flush_stream_response()

        if not written_content:
            # If nothing was streamed, return an empty string.
            return ""
        elif len(written_content) == 1 and isinstance(written_content[0], str):
            # If the output only contains a single string, return it as a string
            return written_content[0]

        # Otherwise return it as a list of write-compatible objects
        return written_content

    @gather_metrics("write")
    def write(self, *args: Any, unsafe_allow_html: bool = False, **kwargs) -> None:
        """Write arguments to the app.

        This is the Swiss Army knife of Streamlit commands: it does different
        things depending on what you throw at it. Unlike other Streamlit commands,
        write() has some unique properties:

        1. You can pass in multiple arguments, all of which will be written.
        2. Its behavior depends on the input types as follows.
        3. It returns None, so its "slot" in the App cannot be reused.

        Parameters
        ----------
        *args : any
            One or many objects to print to the App.

            Arguments are handled as follows:

            - write(string)         : Prints the formatted Markdown string, with
                support for LaTeX expression, emoji shortcodes, and colored text.
                See docs for st.markdown for more.
<<<<<<< HEAD
            - write(data_frame)     : Displays any dataframe-compatible value as table.
=======
            - write(data_frame)     : Displays any dataframe-compatible value
                as read-only table.
>>>>>>> 9490e07c
            - write(error)          : Prints an exception specially.
            - write(func)           : Displays information about a function.
            - write(module)         : Displays information about the module.
            - write(class)          : Displays information about a class.
            - write(dict)           : Displays dict in an interactive widget.
            - write(mpl_fig)        : Displays a Matplotlib figure.
            - write(generator)      : Streams the output of a generator.
            - write(openai.Stream)  : Streams the output of an OpenAI stream.
            - write(altair)         : Displays an Altair chart.
            - write(PIL.Image)      : Displays an image.
            - write(keras)          : Displays a Keras model.
            - write(graphviz)       : Displays a Graphviz graph.
            - write(plotly_fig)     : Displays a Plotly figure.
            - write(bokeh_fig)      : Displays a Bokeh figure.
            - write(sympy_expr)     : Prints SymPy expression using LaTeX.
            - write(htmlable)       : Prints _repr_html_() for the object if available.
            - write(obj)            : Prints str(obj) if otherwise unknown.

        unsafe_allow_html : bool
            Whether to render HTML within ``*args``. This only applies to
            strings or objects falling back on ``_repr_html_()``. If this is
            ``False`` (default), any HTML tags found in ``body`` will be
            escaped and therefore treated as raw text. If this is ``True``, any
            HTML expressions within ``body`` will be rendered.

            Adding custom HTML to your app impacts safety, styling, and
            maintainability.

            .. note::
                If you only want to insert HTML or CSS without Markdown text,
                we recommend using ``st.html`` instead.

        **kwargs : any
            Keyword arguments. Not used.

        .. deprecated::
            ``**kwargs`` is deprecated and will be removed in a later version.
            Use other, more specific Streamlit commands to pass additional
            keyword arguments.


        Example
        -------

        Its basic use case is to draw Markdown-formatted text, whenever the
        input is a string:

        >>> import streamlit as st
        >>>
        >>> st.write("Hello, *World!* :sunglasses:")

        ..  output::
            https://doc-write1.streamlit.app/
            height: 150px

        As mentioned earlier, ``st.write()`` also accepts other data formats, such as
        numbers, data frames, styled data frames, and assorted objects:

        >>> import streamlit as st
        >>> import pandas as pd
        >>>
        >>> st.write(1234)
        >>> st.write(
        ...     pd.DataFrame(
        ...         {
        ...             "first column": [1, 2, 3, 4],
        ...             "second column": [10, 20, 30, 40],
        ...         }
        ...     )
        ... )

        ..  output::
            https://doc-write2.streamlit.app/
            height: 350px

        Finally, you can pass in multiple arguments to do things like:

        >>> import streamlit as st
        >>>
        >>> st.write("1 + 1 = ", 2)
        >>> st.write("Below is a DataFrame:", data_frame, "Above is a dataframe.")

        ..  output::
            https://doc-write3.streamlit.app/
            height: 410px

        Oh, one more thing: ``st.write`` accepts chart objects too! For example:

        >>> import streamlit as st
        >>> import pandas as pd
        >>> import numpy as np
        >>> import altair as alt
        >>>
        >>> df = pd.DataFrame(np.random.randn(200, 3), columns=["a", "b", "c"])
        >>> c = (
        ...     alt.Chart(df)
        ...     .mark_circle()
        ...     .encode(x="a", y="b", size="c", color="c", tooltip=["a", "b", "c"])
        ... )
        >>>
        >>> st.write(c)

        ..  output::
            https://doc-vega-lite-chart.streamlit.app/
            height: 300px

        """
        if kwargs:
            _LOGGER.warning(
                'Invalid arguments were passed to "st.write" function. Support for '
                "passing such unknown keywords arguments will be dropped in future. "
                "Invalid arguments were: %s",
                kwargs,
            )

        string_buffer: list[str] = []

        # This bans some valid cases like: e = st.empty(); e.write("a", "b").
        # BUT: 1) such cases are rare, 2) this rule is easy to understand,
        # and 3) this rule should be removed once we have st.container()
        if not self.dg._is_top_level and len(args) > 1:
            raise StreamlitAPIException(
                "Cannot replace a single element with multiple elements.\n\n"
                "The `write()` method only supports multiple elements when "
                "inserting elements rather than replacing. That is, only "
                "when called as `st.write()` or `st.sidebar.write()`."
            )

        def flush_buffer():
            if string_buffer:
                text_content = " ".join(string_buffer)
                # The usage of empty here prevents
                # some grey out effects:
                text_container = self.dg.empty()
                text_container.markdown(
                    text_content,
                    unsafe_allow_html=unsafe_allow_html,
                )
                string_buffer[:] = []

        for arg in args:
            # Order matters!
            if isinstance(arg, str):
                string_buffer.append(arg)
            elif isinstance(arg, StreamingOutput):
                flush_buffer()
                for item in arg:
                    if callable(item):
                        flush_buffer()
                        item()
                    else:
                        self.write(item, unsafe_allow_html=unsafe_allow_html)
            elif isinstance(arg, Exception):
                flush_buffer()
                self.dg.exception(arg)
            elif dataframe_util.is_dataframe_like(arg):
                flush_buffer()
                self.dg.dataframe(arg)
            elif type_util.is_altair_chart(arg):
                flush_buffer()
                self.dg.altair_chart(arg)
            elif type_util.is_type(arg, "matplotlib.figure.Figure"):
                flush_buffer()
                self.dg.pyplot(arg)
            elif type_util.is_plotly_chart(arg):
                flush_buffer()
                self.dg.plotly_chart(arg)
            elif type_util.is_type(arg, "bokeh.plotting.figure.Figure"):
                flush_buffer()
                self.dg.bokeh_chart(arg)
            elif type_util.is_graphviz_chart(arg):
                flush_buffer()
                self.dg.graphviz_chart(arg)
            elif type_util.is_sympy_expession(arg):
                flush_buffer()
                self.dg.latex(arg)
            elif type_util.is_pillow_image(arg):
                flush_buffer()
                self.dg.image(arg)
            elif type_util.is_keras_model(arg):
                from tensorflow.python.keras.utils import vis_utils

                flush_buffer()
                dot = vis_utils.model_to_dot(arg)
                self.dg.graphviz_chart(dot.to_string())
            elif (
                isinstance(
                    arg,
                    (
                        dict,
                        list,
                        map,
                        enumerate,
                        types.MappingProxyType,
                        UserDict,
                        ChainMap,
                    ),
                )
                or type_util.is_custom_dict(arg)
                or type_util.is_namedtuple(arg)
<<<<<<< HEAD
                or type_util.is_pydantic_model(arg)
=======
>>>>>>> 9490e07c
            ):
                flush_buffer()
                self.dg.json(arg)
            elif type_util.is_pydeck(arg):
                flush_buffer()
                self.dg.pydeck_chart(arg)
            elif isinstance(arg, StringIO):
                flush_buffer()
                self.dg.markdown(arg.getvalue())
            elif (
                inspect.isgenerator(arg)
                or inspect.isgeneratorfunction(arg)
                or type_util.is_type(arg, "openai.Stream")
            ):
                flush_buffer()
                self.write_stream(arg)
            elif isinstance(arg, HELP_TYPES):
                flush_buffer()
                self.dg.help(arg)
            elif dataclasses.is_dataclass(arg):
                flush_buffer()
                self.dg.help(arg)
            elif inspect.isclass(arg):
                flush_buffer()
                # We cast arg to type here to appease mypy, due to bug in mypy:
                # https://github.com/python/mypy/issues/12933
                self.dg.help(cast(type, arg))
            elif (
                type_util.has_callable_attr(arg, "_repr_html_")
                and (repr_html := arg._repr_html_())
                and (unsafe_allow_html or not probably_contains_html_tags(repr_html))
            ):
                # We either explicitly allow HTML or infer it's not HTML
                self.dg.markdown(repr_html, unsafe_allow_html=unsafe_allow_html)
<<<<<<< HEAD
            elif (
                type_util.has_callable_attr(arg, "to_pandas")
                or type_util.has_callable_attr(arg, "to_arrow")
                or type_util.has_callable_attr(arg, "__dataframe__")
            ):
                # This object can very likely be converted to a DataFrame
                # using the to_pandas, to_arrow, or the dataframe interchange
                # protocol.
                flush_buffer()
                self.dg.dataframe(arg)
=======
>>>>>>> 9490e07c
            else:
                stringified_arg = str(arg)

                if is_mem_address_str(stringified_arg):
                    flush_buffer()
                    self.dg.help(arg)

                elif "\n" in stringified_arg:
                    # With a multi-line string, use a preformatted block
                    # To fully escape backticks, we wrap with backticks larger than
                    # the largest sequence of backticks in the string.
                    backtick_count = max(3, max_char_sequence(stringified_arg, "`") + 1)
                    backtick_wrapper = "`" * backtick_count
                    string_buffer.append(
                        f"{backtick_wrapper}\n{stringified_arg}\n{backtick_wrapper}"
                    )
                else:
                    # With a single-line string, use a preformatted text
                    # To fully escape backticks, we wrap with backticks larger than
                    # the largest sequence of backticks in the string.
                    backtick_count = max_char_sequence(stringified_arg, "`") + 1
                    backtick_wrapper = "`" * backtick_count
                    string_buffer.append(
                        f"{backtick_wrapper}{stringified_arg}{backtick_wrapper}"
                    )

        flush_buffer()

    @property
    def dg(self) -> DeltaGenerator:
        """Get our DeltaGenerator."""
        return cast("DeltaGenerator", self)<|MERGE_RESOLUTION|>--- conflicted
+++ resolved
@@ -249,12 +249,8 @@
             - write(string)         : Prints the formatted Markdown string, with
                 support for LaTeX expression, emoji shortcodes, and colored text.
                 See docs for st.markdown for more.
-<<<<<<< HEAD
-            - write(data_frame)     : Displays any dataframe-compatible value as table.
-=======
             - write(data_frame)     : Displays any dataframe-compatible value
                 as read-only table.
->>>>>>> 9490e07c
             - write(error)          : Prints an exception specially.
             - write(func)           : Displays information about a function.
             - write(module)         : Displays information about the module.
@@ -455,10 +451,7 @@
                 )
                 or type_util.is_custom_dict(arg)
                 or type_util.is_namedtuple(arg)
-<<<<<<< HEAD
                 or type_util.is_pydantic_model(arg)
-=======
->>>>>>> 9490e07c
             ):
                 flush_buffer()
                 self.dg.json(arg)
@@ -493,7 +486,6 @@
             ):
                 # We either explicitly allow HTML or infer it's not HTML
                 self.dg.markdown(repr_html, unsafe_allow_html=unsafe_allow_html)
-<<<<<<< HEAD
             elif (
                 type_util.has_callable_attr(arg, "to_pandas")
                 or type_util.has_callable_attr(arg, "to_arrow")
@@ -504,8 +496,6 @@
                 # protocol.
                 flush_buffer()
                 self.dg.dataframe(arg)
-=======
->>>>>>> 9490e07c
             else:
                 stringified_arg = str(arg)
 

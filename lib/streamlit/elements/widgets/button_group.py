--- conflicted
+++ resolved
@@ -570,8 +570,6 @@
         return self._internal_button_group(
             options,
             label=label,
-<<<<<<< HEAD
-=======
             selection_mode=selection_mode,
             default=default,
             format_func=format_func,
@@ -763,51 +761,12 @@
         return self._internal_button_group(
             options,
             label=label,
->>>>>>> d1b38c9c
             selection_mode=selection_mode,
             default=default,
             format_func=format_func,
             key=key,
             help=help,
-<<<<<<< HEAD
             style="pills",
-=======
-            style="segmented_control",
->>>>>>> d1b38c9c
-            on_change=on_change,
-            args=args,
-            kwargs=kwargs,
-            disabled=disabled,
-            label_visibility=label_visibility,
-        )
-
-<<<<<<< HEAD
-    @gather_metrics("segmented_control")
-    def segmented_control(
-        self,
-        label: str,
-        options: OptionSequence[V],
-        *,
-        selection_mode: Literal["single", "multiple"] = "single",
-        default: Sequence[V] | V | None = None,
-        format_func: Callable[[Any], str] | None = None,
-        key: str | int | None = None,
-        help: str | None = None,
-        on_change: WidgetCallback | None = None,
-        args: WidgetArgs | None = None,
-        kwargs: WidgetKwargs | None = None,
-        disabled: bool = False,
-        label_visibility: LabelVisibility = "visible",
-    ) -> list[V] | V | None:
-        return self._internal_button_group(
-            options,
-            label=label,
-            selection_mode=selection_mode,
-            default=default,
-            format_func=format_func,
-            key=key,
-            help=help,
-            style="segmented_control",
             on_change=on_change,
             args=args,
             kwargs=kwargs,
@@ -847,8 +806,6 @@
             label_visibility=label_visibility,
         )
 
-=======
->>>>>>> d1b38c9c
     @gather_metrics("_internal_button_group")
     def _internal_button_group(
         self,
@@ -859,11 +816,7 @@
         selection_mode: Literal["single", "multi"] = "single",
         disabled: bool = False,
         format_func: Callable[[Any], str] | None = None,
-<<<<<<< HEAD
         style: Literal["pills", "segmented_control", "triggers"] = "segmented_control",
-=======
-        style: Literal["pills", "segmented_control"] = "segmented_control",
->>>>>>> d1b38c9c
         on_change: WidgetCallback | None = None,
         args: WidgetArgs | None = None,
         kwargs: WidgetKwargs | None = None,
@@ -936,11 +889,7 @@
         selection_mode: SelectionMode = "single",
         disabled: bool = False,
         style: Literal[
-<<<<<<< HEAD
             "borderless", "pills", "segmented_control", "triggers"
-=======
-            "borderless", "pills", "segmented_control"
->>>>>>> d1b38c9c
         ] = "segmented_control",
         format_func: Callable[[V], ButtonGroupProto.Option] | None = None,
         deserializer: WidgetDeserializer[T],
@@ -977,15 +926,9 @@
                 "`selection_mode='single'`."
             )
 
-<<<<<<< HEAD
         if style not in ["borderless", "pills", "segmented_control", "triggers"]:
             raise StreamlitAPIException(
                 "The style argument must be one of ['borderless', 'pills', 'segmented_control', 'triggers']. "
-=======
-        if style not in ["borderless", "pills", "segmented_control"]:
-            raise StreamlitAPIException(
-                "The style argument must be one of ['borderless', 'pills', 'segmented_control']. "
->>>>>>> d1b38c9c
                 f"The argument passed was '{style}'."
             )
 

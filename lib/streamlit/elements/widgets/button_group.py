# Copyright (c) Streamlit Inc. (2018-2022) Snowflake Inc. (2022-2024)
#
# Licensed under the Apache License, Version 2.0 (the "License");
# you may not use this file except in compliance with the License.
# You may obtain a copy of the License at
#
#     http://www.apache.org/licenses/LICENSE-2.0
#
# Unless required by applicable law or agreed to in writing, software
# distributed under the License is distributed on an "AS IS" BASIS,
# WITHOUT WARRANTIES OR CONDITIONS OF ANY KIND, either express or implied.
# See the License for the specific language governing permissions and
# limitations under the License.

from __future__ import annotations

from typing import (
    TYPE_CHECKING,
    Any,
    Callable,
    Final,
    Generic,
    Literal,
    Sequence,
    TypeVar,
    cast,
    overload,
)

from typing_extensions import TypeAlias

from streamlit.elements.lib.form_utils import current_form_id
from streamlit.elements.lib.options_selector_utils import (
    convert_to_sequence_and_check_comparable,
    get_default_indices,
)
from streamlit.elements.lib.policies import (
    check_widget_policies,
    maybe_raise_label_warnings,
)
from streamlit.elements.lib.utils import (
    Key,
    LabelVisibility,
    compute_and_register_element_id,
    get_label_visibility_proto_value,
    save_for_app_testing,
    to_key,
)
from streamlit.elements.widgets.multiselect import MultiSelectSerde
from streamlit.errors import StreamlitAPIException
from streamlit.proto.ButtonGroup_pb2 import ButtonGroup as ButtonGroupProto
from streamlit.runtime.metrics_util import gather_metrics
from streamlit.runtime.scriptrunner_utils.script_run_context import get_script_run_ctx
from streamlit.runtime.state import register_widget
from streamlit.string_util import validate_material_icon
from streamlit.type_util import T

if TYPE_CHECKING:
    from streamlit.dataframe_util import OptionSequence
    from streamlit.delta_generator import DeltaGenerator
    from streamlit.runtime.state import (
        WidgetArgs,
        WidgetCallback,
        WidgetKwargs,
    )
    from streamlit.runtime.state.common import (
        RegisterWidgetResult,
        WidgetDeserializer,
        WidgetSerializer,
    )


V = TypeVar("V")

_THUMB_ICONS: Final = (":material/thumb_up:", ":material/thumb_down:")
_FACES_ICONS: Final = (
    ":material/sentiment_sad:",
    ":material/sentiment_dissatisfied:",
    ":material/sentiment_neutral:",
    ":material/sentiment_satisfied:",
    ":material/sentiment_very_satisfied:",
)
_NUMBER_STARS: Final = 5
_STAR_ICON: Final = ":material/star:"
# we don't have the filled-material icon library as a dependency. Hence, we have it here
# in base64 format and send it over the wire as an image.
_SELECTED_STAR_ICON: Final = ":material/star_filled:"

SelectionMode: TypeAlias = Literal["single", "multiple"]


class SingleSelectSerde(Generic[T]):
    """Uses the MultiSelectSerde under-the-hood, but accepts a single index value
    and deserializes to a single index value.
    This is because button_group can be single and multi select, but we use the same
    proto for both and, thus, map single values to a list of values and a receiving
    value wrapped in a list to a single value.

    When a default_value is provided is provided, the option corresponding to the
    index is serialized/deserialized.
    """

    def __init__(
        self,
        option_indices: Sequence[T],
        default_value: list[int] | None = None,
    ) -> None:
        # see docstring about why we use MultiSelectSerde here
        self.multiselect_serde: MultiSelectSerde[T] = MultiSelectSerde(
            option_indices, default_value if default_value is not None else []
        )

    def serialize(self, value: T | None) -> list[int]:
        _value = [value] if value is not None else []
        return self.multiselect_serde.serialize(_value)

    def deserialize(self, ui_value: list[int] | None, widget_id: str = "") -> T | None:
        deserialized = self.multiselect_serde.deserialize(ui_value, widget_id)

        if len(deserialized) == 0:
            return None

        return deserialized[0]


class SingleOrMultiSelectSerde(Generic[T]):
    """A serde that can handle both single and multi select options.

    It uses the same proto to wire the data, so that we can send and receive
    single values via a list. We have different serdes for both cases though so
    that when setting / getting the value via session_state, it is mapped correctly.
    So for single select, the value will be a single value and for multi select, it will
    be a list of values.
    """

    def __init__(
        self,
        options: Sequence[T],
        default_values: list[int],
        type: Literal["single", "multiple"],
    ):
        self.options = options
        self.default_values = default_values
        self.type = type
        self.serde: SingleSelectSerde[T] | MultiSelectSerde[T] = (
            SingleSelectSerde(options, default_value=default_values)
            if type == "single"
            else MultiSelectSerde(options, default_values)
        )

    def serialize(self, value: T | list[T] | None) -> list[int]:
        return self.serde.serialize(cast(Any, value))

    def deserialize(
        self, ui_value: list[int] | None, widget_id: str = ""
    ) -> list[T] | T | None:
        return self.serde.deserialize(ui_value, widget_id)


def get_mapped_options(
    feedback_option: Literal["thumbs", "faces", "stars"],
) -> tuple[list[ButtonGroupProto.Option], list[int]]:
    # options object understandable by the web app
    options: list[ButtonGroupProto.Option] = []
    # we use the option index in the webapp communication to
    # indicate which option is selected
    options_indices: list[int] = []

    if feedback_option == "thumbs":
        # reversing the index mapping to have thumbs up first (but still with the higher
        # index (=sentiment) in the list)
        options_indices = list(reversed(range(len(_THUMB_ICONS))))
        options = [ButtonGroupProto.Option(content_icon=icon) for icon in _THUMB_ICONS]
    elif feedback_option == "faces":
        options_indices = list(range(len(_FACES_ICONS)))
        options = [ButtonGroupProto.Option(content_icon=icon) for icon in _FACES_ICONS]
    elif feedback_option == "stars":
        options_indices = list(range(_NUMBER_STARS))
        options = [
            ButtonGroupProto.Option(
                content_icon=_STAR_ICON,
                selected_content_icon=_SELECTED_STAR_ICON,
            )
        ] * _NUMBER_STARS

    return options, options_indices


def _build_proto(
    widget_id: str,
    formatted_options: Sequence[ButtonGroupProto.Option],
    default_values: list[int],
    disabled: bool,
    current_form_id: str,
    click_mode: ButtonGroupProto.ClickMode.ValueType,
    selection_visualization: ButtonGroupProto.SelectionVisualization.ValueType = (
        ButtonGroupProto.SelectionVisualization.ONLY_SELECTED
    ),
    style: Literal["borderless", "pills", "segmented_control"] = "pills",
    label: str | None = None,
    label_visibility: LabelVisibility = "visible",
    help: str | None = None,
) -> ButtonGroupProto:
    proto = ButtonGroupProto()

    proto.id = widget_id
    proto.default[:] = default_values
    proto.form_id = current_form_id
    proto.disabled = disabled
    proto.click_mode = click_mode
    proto.style = ButtonGroupProto.Style.Value(style.upper())

    # not passing the label looks the same as a collapsed label
    if label is not None:
        proto.label = label
        proto.label_visibility.value = get_label_visibility_proto_value(
            label_visibility
        )
        if help is not None:
            proto.help = help

    for formatted_option in formatted_options:
        proto.options.append(formatted_option)
    proto.selection_visualization = selection_visualization
    return proto


def _maybe_raise_selection_mode_warning(selection_mode: SelectionMode):
    """Check if the selection_mode value is valid or raise exception otherwise."""
    if selection_mode not in ["single", "multiple"]:
        raise StreamlitAPIException(
            "The selection_mode argument must be one of ['single', 'multiple']. "
            f"The argument passed was '{selection_mode}'."
        )


class ButtonGroupMixin:
    # These overloads are not documented in the docstring, at least not at this time, on
    # the theory that most people won't know what it means. And the Literals here are a
    # subclass of int anyway. Usually, we would make a type alias for
    # Literal["thumbs", "faces", "stars"]; but, in this case, we don't use it in too
    # many other places, and it's a more helpful autocomplete if we just enumerate the
    # values explicitly, so a decision has been made to keep it as not an alias.
    @overload
    def feedback(
        self,
        options: Literal["thumbs"] = ...,
        *,
        key: Key | None = None,
        disabled: bool = False,
        on_change: WidgetCallback | None = None,
        args: WidgetArgs | None = None,
        kwargs: WidgetKwargs | None = None,
    ) -> Literal[0, 1] | None: ...
    @overload
    def feedback(
        self,
        options: Literal["faces", "stars"] = ...,
        *,
        key: Key | None = None,
        disabled: bool = False,
        on_change: WidgetCallback | None = None,
        args: WidgetArgs | None = None,
        kwargs: WidgetKwargs | None = None,
    ) -> Literal[0, 1, 2, 3, 4] | None: ...
    @gather_metrics("feedback")
    def feedback(
        self,
        options: Literal["thumbs", "faces", "stars"] = "thumbs",
        *,
        key: Key | None = None,
        disabled: bool = False,
        on_change: WidgetCallback | None = None,
        args: WidgetArgs | None = None,
        kwargs: WidgetKwargs | None = None,
    ) -> int | None:
        """Display a feedback widget.

        A feedback widget is an icon-based button group available in three
        styles, as described in ``options``. It is commonly used in chat and AI
        apps to allow users to rate responses.

        Parameters
        ----------
        options: "thumbs", "faces", or "stars"
            The feedback options displayed to the user. ``options`` can be one
            of the following:

            - ``"thumbs"`` (default): Streamlit displays a thumb-up and
              thumb-down button group.
            - ``"faces"``: Streamlit displays a row of five buttons with
              facial expressions depicting increasing satisfaction from left to
              right.
            - ``"stars"``: Streamlit displays a row of star icons, allowing the
              user to select a rating from one to five stars.

        key : str or int
            An optional string or integer to use as the unique key for the widget.
            If this is omitted, a key will be generated for the widget
            based on its content. No two widgets may have the same key.

        disabled : bool
            An optional boolean, which disables the feedback widget if set
            to True. The default is False. This argument can only be supplied
            by keyword.

        on_change : callable
            An optional callback invoked when this feedback widget's value
            changes.

        args : tuple
            An optional tuple of args to pass to the callback.

        kwargs : dict
            An optional dict of kwargs to pass to the callback.

        Returns
        -------
        int or None
            An integer indicating the user's selection, where ``0`` is the
            lowest feedback. Higher values indicate more positive feedback.
            If no option was selected, the widget returns ``None``.

            - For ``options="thumbs"``, a return value of ``0`` indicates
              thumbs-down, and ``1`` indicates thumbs-up.
            - For ``options="faces"`` and ``options="stars"``, return values
              range from ``0`` (least satisfied) to ``4`` (most satisfied).

        Examples
        --------
        Display a feedback widget with stars, and show the selected sentiment:

        >>> import streamlit as st
        >>>
        >>> sentiment_mapping = ["one", "two", "three", "four", "five"]
        >>> selected = st.feedback("stars")
        >>> if selected is not None:
        >>>     st.markdown(f"You selected {sentiment_mapping[selected]} star(s).")

        .. output ::
            https://doc-feedback-stars.streamlit.app/
            height: 200px

        Display a feedback widget with thumbs, and show the selected sentiment:

        >>> import streamlit as st
        >>>
        >>> sentiment_mapping = [":material/thumb_down:", ":material/thumb_up:"]
        >>> selected = st.feedback("thumbs")
        >>> if selected is not None:
        >>>     st.markdown(f"You selected: {sentiment_mapping[selected]}")

        .. output ::
            https://doc-feedback-thumbs.streamlit.app/
            height: 200px

        """

        if options not in ["thumbs", "faces", "stars"]:
            raise StreamlitAPIException(
                "The options argument to st.feedback must be one of "
                "['thumbs', 'faces', 'stars']. "
                f"The argument passed was '{options}'."
            )
        transformed_options, options_indices = get_mapped_options(options)
        serde = SingleSelectSerde[int](options_indices)

        selection_visualization = ButtonGroupProto.SelectionVisualization.ONLY_SELECTED
        if options == "stars":
            selection_visualization = (
                ButtonGroupProto.SelectionVisualization.ALL_UP_TO_SELECTED
            )

        sentiment = self._button_group(
            transformed_options,
            default=None,
            key=key,
            selection_mode="single",
            disabled=disabled,
            deserializer=serde.deserialize,
            serializer=serde.serialize,
            on_change=on_change,
            args=args,
            kwargs=kwargs,
            selection_visualization=selection_visualization,
            style="borderless",
        )
        return sentiment.value

    @gather_metrics("pills")
    def pills(
        self,
        label: str,
        options: OptionSequence[V],
        *,
        selection_mode: Literal["single", "multiple"] = "single",
        default: Sequence[V] | V | None = None,
        format_func: Callable[[Any], str] | None = None,
        key: Key | None = None,
        help: str | None = None,
        on_change: WidgetCallback | None = None,
        args: WidgetArgs | None = None,
        kwargs: WidgetKwargs | None = None,
        disabled: bool = False,
        label_visibility: LabelVisibility = "visible",
    ) -> list[V] | V | None:
<<<<<<< HEAD
        return self._internal_button_group(
            options,
            label=label,
=======
        r"""Display a pills widget.

        A pills widget is similar to a single- or multiselect widget where the passed
        ``options`` are visually shown as pills-button.

        Parameters
        ----------
        label : str
            A short label explaining to the user what this widget is for.
            The label can optionally contain GitHub-flavored Markdown of the
            following types: Bold, Italics, Strikethroughs, Inline Code, and
            Links.

            Unsupported Markdown elements are unwrapped so only their children
            (text contents) render. Display unsupported elements as literal
            characters by backslash-escaping them. E.g.,
            ``"1\. Not an ordered list"``.

            See the ``body`` parameter of |st.markdown|_ for additional,
            supported Markdown directives.

            For accessibility reasons, you should never set an empty label (label="")
            but hide it with label_visibility if needed. In the future, we may disallow
            empty labels by raising an exception.

            .. |st.markdown| replace:: ``st.markdown``
            .. _st.markdown: https://docs.streamlit.io/develop/api-reference/text/st.markdown

        selection_mode: "single" or "multiple"
            The selection mode for the widget. If "single", only one option can be
            selected. If "multiple", multiple options can be selected.

        options: Iterable of V
            Labels for the select options in an ``Iterable``. This can be a
            ``list``, ``set``, or anything supported by ``st.dataframe``. If
            ``options`` is dataframe-like, the first column will be used. Each
            label will be cast to ``str`` internally by default.

        default: Iterable of V, V, or None
            List of default value or a single value. If the ``selection_mode``
            is "single", only a single value is allowed to be passed.

        format_func : function
            Function to modify the display of the options. It receives
            the raw option as an argument and should output the label to be
            shown for that option. This has no impact on the return value of
            the command.

        key : str or int
            An optional string or integer to use as the unique key for the widget.
            If this is omitted, a key will be generated for the widget
            based on its content. Multiple widgets of the same type may
            not share the same key.

        help : str
            An optional tooltip that gets displayed next to the multiselect.

        on_change : callable
            An optional callback invoked when this feedback widget's value
            changes.

        args : tuple
            An optional tuple of args to pass to the callback.

        kwargs : dict
            An optional dict of kwargs to pass to the callback.

        disabled : bool
            An optional boolean, which disables the widget if set
            to True. The default is False. This argument can only be supplied
            by keyword.

        label_visibility : "visible", "hidden", or "collapsed"
            The visibility of the label. If "hidden", the label doesn't show but there
            is still empty space for it above the widget (equivalent to label="").
            If "collapsed", both the label and the space are removed. Default is
            "visible".

        Returns
        -------
        list of V or V or None
            A list of selected options or an empty list if the ``selection_mode`` is
            "multiple".
            If the "selection_mode" is "single", the return value is the selected option
            or None.

        Examples
        --------
        Display a pills widget with multi select, and show the option:

        >>> import streamlit as st
        >>>
        >>> options = ["one", "two", "three", "four", "five"]
        >>> selection = st.pills(label="Numbered pills",
                                options, selection_mode="multiple")
        >>> st.markdown(f"You selected option: '{selection}'.")

        .. output ::
            TBD


        Display a pills widget that renders icons-only:

        >>> import streamlit as st
        >>>
        >>> option_to_icon_map = {
        >>>     0: ":material/add:",
        >>>     1: ":material/zoom_in:",
        >>>     2: ":material/zoom_out:",
        >>>     3: ":material/zoom_out_map:",
        >>> }
        >>> selection = st.pills(
        >>>     "Icon-only pills",
        >>>     options=option_to_icon_map.keys(),
        >>>     format_func=lambda option: option_to_icon_map[option],
        >>>     selection_mode="single",
        >>> )
        >>> st.write(f"Single selection: {selection}")

        .. output ::
            TBD

        """

        maybe_raise_label_warnings(label, label_visibility)

        def _transformed_format_func(option: V) -> ButtonGroupProto.Option:
            """If option starts with a material icon or an emoji, we extract it to send
            it parsed to the frontend."""
            transformed = format_func(option) if format_func else str(option)
            transformed_parts = transformed.split(" ")
            icon: str | None = None
            if len(transformed_parts) > 0:
                maybe_icon = transformed_parts[0].strip()
                try:
                    # we only want to extract material icons because we treat them
                    # differently than emojis visually
                    if maybe_icon.startswith(":material"):
                        icon = validate_material_icon(maybe_icon)
                        # reassamble the option string without the icon - also
                        # works if len(transformed_parts) == 1
                        transformed = " ".join(transformed_parts[1:])
                except StreamlitAPIException:
                    # we don't have a valid icon or emoji, so we just pass
                    pass
            return ButtonGroupProto.Option(
                content=transformed,
                content_icon=icon,
            )

        indexable_options = convert_to_sequence_and_check_comparable(options)
        default_values = get_default_indices(indexable_options, default)

        serde: SingleOrMultiSelectSerde[V] = SingleOrMultiSelectSerde[V](
            indexable_options, default_values, selection_mode
        )
        res = self._button_group(
            indexable_options,
            key=key,
            default=default_values,
>>>>>>> d47ec476
            selection_mode=selection_mode,
            default=default,
            format_func=format_func,
            key=key,
            help=help,
            style="pills",
            on_change=on_change,
            args=args,
            kwargs=kwargs,
            disabled=disabled,
            label_visibility=label_visibility,
        )

    @gather_metrics("segmented_control")
    def segmented_control(
        self,
        label: str,
        options: OptionSequence[V],
        *,
        selection_mode: Literal["single", "multiple"] = "single",
        default: Sequence[V] | V | None = None,
        format_func: Callable[[Any], str] | None = None,
        key: str | int | None = None,
        help: str | None = None,
        on_change: WidgetCallback | None = None,
        args: WidgetArgs | None = None,
        kwargs: WidgetKwargs | None = None,
        disabled: bool = False,
        label_visibility: LabelVisibility = "visible",
    ) -> list[V] | V | None:
        return self._internal_button_group(
            options,
            label=label,
            selection_mode=selection_mode,
            default=default,
            format_func=format_func,
            key=key,
            help=help,
            style="segmented_control",
            on_change=on_change,
            args=args,
            kwargs=kwargs,
            disabled=disabled,
            label_visibility=label_visibility,
        )

    @gather_metrics("_internal_button_group")
    def _internal_button_group(
        self,
        options: OptionSequence[V],
        *,
        key: Key | None = None,
        default: Sequence[V] | V | None = None,
        selection_mode: Literal["single", "multiple"] = "single",
        disabled: bool = False,
        format_func: Callable[[Any], str] | None = None,
        style: Literal["pills", "segmented_control"] = "segmented_control",
        on_change: WidgetCallback | None = None,
        args: WidgetArgs | None = None,
        kwargs: WidgetKwargs | None = None,
        label: str | None = None,
        label_visibility: LabelVisibility = "visible",
        help: str | None = None,
    ) -> list[V] | V | None:
        maybe_raise_label_warnings(label, label_visibility)

        def _transformed_format_func(option: V) -> ButtonGroupProto.Option:
            """If option starts with a material icon or an emoji, we extract it to send
            it parsed to the frontend."""
            transformed = format_func(option) if format_func else str(option)
            transformed_parts = transformed.split(" ")
            icon: str | None = None
            if len(transformed_parts) > 0:
                maybe_icon = transformed_parts[0].strip()
                try:
                    # we only want to extract material icons because we treat them
                    # differently than emojis visually
                    if maybe_icon.startswith(":material"):
                        icon = validate_material_icon(maybe_icon)
                        # reassamble the option string without the icon - also
                        # works if len(transformed_parts) == 1
                        transformed = " ".join(transformed_parts[1:])
                except StreamlitAPIException:
                    # we don't have a valid icon or emoji, so we just pass
                    pass
            return ButtonGroupProto.Option(
                content=transformed,
                content_icon=icon,
            )

        indexable_options = convert_to_sequence_and_check_comparable(options)
        default_values = get_default_indices(indexable_options, default)

        serde: SingleOrMultiSelectSerde[V] = SingleOrMultiSelectSerde[V](
            indexable_options, default_values, selection_mode
        )

        res = self._button_group(
            indexable_options,
            default=default_values,
            selection_mode=selection_mode,
            disabled=disabled,
            format_func=_transformed_format_func,
            key=key,
            help=help,
            style=style,
            serializer=serde.serialize,
            deserializer=serde.deserialize,
            on_change=on_change,
            args=args,
            kwargs=kwargs,
            label=label,
            label_visibility=label_visibility,
        )

        if selection_mode == "multiple":
            return res.value

        return res.value

    def _button_group(
        self,
        indexable_options: Sequence[Any],
        *,
        key: Key | None = None,
        default: list[int] | None = None,
        selection_mode: SelectionMode = "single",
        disabled: bool = False,
        style: Literal[
            "borderless", "pills", "segmented_control"
        ] = "segmented_control",
        format_func: Callable[[V], ButtonGroupProto.Option] | None = None,
        deserializer: WidgetDeserializer[T],
        serializer: WidgetSerializer[T],
        on_change: WidgetCallback | None = None,
        args: WidgetArgs | None = None,
        kwargs: WidgetKwargs | None = None,
        selection_visualization: ButtonGroupProto.SelectionVisualization.ValueType = (
            ButtonGroupProto.SelectionVisualization.ONLY_SELECTED
        ),
        label: str | None = None,
        label_visibility: LabelVisibility = "visible",
        help: str | None = None,
    ) -> RegisterWidgetResult[T]:
        _maybe_raise_selection_mode_warning(selection_mode)

        parsed_selection_mode: ButtonGroupProto.ClickMode.ValueType = (
            ButtonGroupProto.SINGLE_SELECT
            if selection_mode == "single"
            else ButtonGroupProto.MULTI_SELECT
        )

        # when selection mode is a single-value selection, the default must be a single
        # value too.
        if (
            parsed_selection_mode == ButtonGroupProto.SINGLE_SELECT
            and default is not None
            and isinstance(default, Sequence)
            and len(default) > 1
        ):
            # add more commands to the error message
            raise StreamlitAPIException(
                "The default argument to `st.pills` must be a single value when "
                "`selection_mode='single'`."
            )

        if style not in ["borderless", "pills", "segmented_control"]:
            raise StreamlitAPIException(
                "The style argument must be one of ['borderless', 'pills', 'segmented_control']. "
                f"The argument passed was '{style}'."
            )

        key = to_key(key)

        _default = default
        if default is not None and len(default) == 0:
            _default = None

        check_widget_policies(self.dg, key, on_change, default_value=_default)

        widget_name = "button_group"
        ctx = get_script_run_ctx()
        form_id = current_form_id(self.dg)
        formatted_options = (
            indexable_options
            if format_func is None
            else [
                format_func(indexable_options[index])
                for index, _ in enumerate(indexable_options)
            ]
        )
        element_id = compute_and_register_element_id(
            widget_name,
            user_key=key,
            form_id=form_id,
            options=formatted_options,
            default=default,
            click_mode=parsed_selection_mode,
            style=style,
        )

        proto = _build_proto(
            element_id,
            formatted_options,
            default or [],
            disabled,
            form_id,
            click_mode=parsed_selection_mode,
            selection_visualization=selection_visualization,
            style=style,
            label=label,
            label_visibility=label_visibility,
            help=help,
        )

        widget_state = register_widget(
            proto.id,
            on_change_handler=on_change,
            args=args,
            kwargs=kwargs,
            deserializer=deserializer,
            serializer=serializer,
            ctx=ctx,
            value_type="int_array_value",
        )

        if widget_state.value_changed:
            proto.value[:] = serializer(widget_state.value)
            proto.set_value = True

        if ctx:
            save_for_app_testing(ctx, element_id, format_func)

        self.dg._enqueue(widget_name, proto)

        return widget_state

    @property
    def dg(self) -> DeltaGenerator:
        """Get our DeltaGenerator."""
        return cast("DeltaGenerator", self)<|MERGE_RESOLUTION|>--- conflicted
+++ resolved
@@ -404,11 +404,6 @@
         disabled: bool = False,
         label_visibility: LabelVisibility = "visible",
     ) -> list[V] | V | None:
-<<<<<<< HEAD
-        return self._internal_button_group(
-            options,
-            label=label,
-=======
         r"""Display a pills widget.
 
         A pills widget is similar to a single- or multiselect widget where the passed
@@ -532,44 +527,9 @@
             TBD
 
         """
-
-        maybe_raise_label_warnings(label, label_visibility)
-
-        def _transformed_format_func(option: V) -> ButtonGroupProto.Option:
-            """If option starts with a material icon or an emoji, we extract it to send
-            it parsed to the frontend."""
-            transformed = format_func(option) if format_func else str(option)
-            transformed_parts = transformed.split(" ")
-            icon: str | None = None
-            if len(transformed_parts) > 0:
-                maybe_icon = transformed_parts[0].strip()
-                try:
-                    # we only want to extract material icons because we treat them
-                    # differently than emojis visually
-                    if maybe_icon.startswith(":material"):
-                        icon = validate_material_icon(maybe_icon)
-                        # reassamble the option string without the icon - also
-                        # works if len(transformed_parts) == 1
-                        transformed = " ".join(transformed_parts[1:])
-                except StreamlitAPIException:
-                    # we don't have a valid icon or emoji, so we just pass
-                    pass
-            return ButtonGroupProto.Option(
-                content=transformed,
-                content_icon=icon,
-            )
-
-        indexable_options = convert_to_sequence_and_check_comparable(options)
-        default_values = get_default_indices(indexable_options, default)
-
-        serde: SingleOrMultiSelectSerde[V] = SingleOrMultiSelectSerde[V](
-            indexable_options, default_values, selection_mode
-        )
-        res = self._button_group(
-            indexable_options,
-            key=key,
-            default=default_values,
->>>>>>> d47ec476
+        return self._internal_button_group(
+            options,
+            label=label,
             selection_mode=selection_mode,
             default=default,
             format_func=format_func,

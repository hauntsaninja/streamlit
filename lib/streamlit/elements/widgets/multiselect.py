# Copyright (c) Streamlit Inc. (2018-2022) Snowflake Inc. (2022-2024)
#
# Licensed under the Apache License, Version 2.0 (the "License");
# you may not use this file except in compliance with the License.
# You may obtain a copy of the License at
#
#     http://www.apache.org/licenses/LICENSE-2.0
#
# Unless required by applicable law or agreed to in writing, software
# distributed under the License is distributed on an "AS IS" BASIS,
# WITHOUT WARRANTIES OR CONDITIONS OF ANY KIND, either express or implied.
# See the License for the specific language governing permissions and
# limitations under the License.

from __future__ import annotations

from dataclasses import dataclass, field
from textwrap import dedent
from typing import TYPE_CHECKING, Any, Callable, Generic, Sequence, cast

from streamlit.dataframe_util import OptionSequence
from streamlit.elements.form_utils import current_form_id
from streamlit.elements.lib.options_selector_utils import (
    check_and_convert_to_indices,
    convert_to_sequence_and_check_comparable,
    get_default_indices,
)
from streamlit.elements.lib.policies import (
    check_widget_policies,
    maybe_raise_label_warnings,
)
from streamlit.elements.lib.utils import (
    Key,
    LabelVisibility,
    get_label_visibility_proto_value,
    maybe_coerce_enum_sequence,
    to_key,
)
from streamlit.errors import StreamlitAPIException
from streamlit.proto.MultiSelect_pb2 import MultiSelect as MultiSelectProto
from streamlit.runtime.metrics_util import gather_metrics
from streamlit.runtime.scriptrunner import ScriptRunContext, get_script_run_ctx
from streamlit.runtime.state import register_widget
from streamlit.runtime.state.common import compute_element_id, save_for_app_testing
from streamlit.type_util import (
    T,
    is_iterable,
)

if TYPE_CHECKING:
    from streamlit.dataframe_util import OptionSequence
    from streamlit.delta_generator import DeltaGenerator
    from streamlit.runtime.state import (
        WidgetArgs,
        WidgetCallback,
        WidgetKwargs,
    )


@dataclass
class MultiSelectSerde(Generic[T]):
    options: Sequence[T]
    default_value: list[int] = field(default_factory=list)

    def serialize(self, value: list[T]) -> list[int]:
        indices = check_and_convert_to_indices(self.options, value)
        return indices if indices is not None else []

    def deserialize(
        self,
        ui_value: list[int] | None,
        widget_id: str = "",
    ) -> list[T]:
        current_value: list[int] = (
            ui_value if ui_value is not None else self.default_value
        )
        return [self.options[i] for i in current_value]


def _get_over_max_options_message(current_selections: int, max_selections: int):
    curr_selections_noun = "option" if current_selections == 1 else "options"
    max_selections_noun = "option" if max_selections == 1 else "options"
    return f"""
Multiselect has {current_selections} {curr_selections_noun} selected but `max_selections`
is set to {max_selections}. This happened because you either gave too many options to `default`
or you manipulated the widget's state through `st.session_state`. Note that
the latter can happen before the line indicated in the traceback.
Please select at most {max_selections} {max_selections_noun}.
"""


def _get_default_count(default: Sequence[Any] | Any | None) -> int:
    if default is None:
        return 0
    if not is_iterable(default):
        return 1
    return len(cast(Sequence[Any], default))


def _check_max_selections(
    selections: Sequence[Any] | Any | None, max_selections: int | None
):
    if max_selections is None:
        return

    default_count = _get_default_count(selections)
    if default_count > max_selections:
        raise StreamlitAPIException(
            _get_over_max_options_message(default_count, max_selections)
        )


class MultiSelectMixin:
    @gather_metrics("multiselect")
    def multiselect(
        self,
        label: str,
        options: OptionSequence[T],
        default: Any | None = None,
        format_func: Callable[[Any], Any] = str,
        key: Key | None = None,
        help: str | None = None,
        on_change: WidgetCallback | None = None,
        args: WidgetArgs | None = None,
        kwargs: WidgetKwargs | None = None,
        *,  # keyword-only arguments:
        max_selections: int | None = None,
        placeholder: str = "Choose an option",
        disabled: bool = False,
        label_visibility: LabelVisibility = "visible",
    ) -> list[T]:
        r"""Display a multiselect widget.
        The multiselect widget starts as empty.

        Parameters
        ----------
        label : str
            A short label explaining to the user what this select widget is for.
            The label can optionally contain GitHub-flavored Markdown of the
            following types: Bold, Italics, Strikethroughs, Inline Code, and
            Links.

            Unsupported Markdown elements are unwrapped so only their children
            (text contents) render. Display unsupported elements as literal
            characters by backslash-escaping them. E.g.,
            ``"1\. Not an ordered list"``.

            See the ``body`` parameter of |st.markdown|_ for additional,
            supported Markdown directives.

            For accessibility reasons, you should never set an empty label (label="")
            but hide it with label_visibility if needed. In the future, we may disallow
            empty labels by raising an exception.

            .. |st.markdown| replace:: ``st.markdown``
            .. _st.markdown: https://docs.streamlit.io/develop/api-reference/text/st.markdown

        options : Iterable
            Labels for the select options in an ``Iterable``. This can be a
            ``list``, ``set``, or anything supported by ``st.dataframe``. If
            ``options`` is dataframe-like, the first column will be used. Each
            label will be cast to ``str`` internally by default.

        default: Iterable of V, V, or None
            List of default values. Can also be a single value.

        format_func : function
            Function to modify the display of selectbox options. It receives
            the raw option as an argument and should output the label to be
            shown for that option. This has no impact on the return value of
            the multiselect.

        key : str or int
            An optional string or integer to use as the unique key for the widget.
            If this is omitted, a key will be generated for the widget
            based on its content. Multiple widgets of the same type may
            not share the same key.

        help : str
            An optional tooltip that gets displayed next to the multiselect.

        on_change : callable
            An optional callback invoked when this multiselect's value changes.

        args : tuple
            An optional tuple of args to pass to the callback.

        kwargs : dict
            An optional dict of kwargs to pass to the callback.

        max_selections : int
            The max selections that can be selected at a time.

        placeholder : str
            A string to display when no options are selected.
            Defaults to 'Choose an option'.

        disabled : bool
            An optional boolean, which disables the multiselect widget if set
            to True. The default is False. This argument can only be supplied
            by keyword.

        label_visibility : "visible", "hidden", or "collapsed"
            The visibility of the label. If "hidden", the label doesn't show but there
            is still empty space for it above the widget (equivalent to label="").
            If "collapsed", both the label and the space are removed. Default is
            "visible".

        Returns
        -------
        list
            A list with the selected options

        Example
        -------
        >>> import streamlit as st
        >>>
        >>> options = st.multiselect(
        ...     "What are your favorite colors",
        ...     ["Green", "Yellow", "Red", "Blue"],
        ...     ["Yellow", "Red"],
        ... )
        >>>
        >>> st.write("You selected:", options)

        .. output::
           https://doc-multiselect.streamlit.app/
           height: 420px

        """
        ctx = get_script_run_ctx()
        return self._multiselect(
            label=label,
            options=options,
            default=default,
            format_func=format_func,
            key=key,
            help=help,
            on_change=on_change,
            args=args,
            kwargs=kwargs,
            max_selections=max_selections,
            placeholder=placeholder,
            disabled=disabled,
            label_visibility=label_visibility,
            ctx=ctx,
        )

    def _multiselect(
        self,
        label: str,
        options: OptionSequence[T],
        default: Sequence[Any] | Any | None = None,
        format_func: Callable[[Any], Any] = str,
        key: Key | None = None,
        help: str | None = None,
        on_change: WidgetCallback | None = None,
        args: WidgetArgs | None = None,
        kwargs: WidgetKwargs | None = None,
        *,  # keyword-only arguments:
        max_selections: int | None = None,
        placeholder: str = "Choose an option",
        disabled: bool = False,
        label_visibility: LabelVisibility = "visible",
        ctx: ScriptRunContext | None = None,
    ) -> list[T]:
        key = to_key(key)

        widget_name = "multiselect"
        check_widget_policies(
            self.dg,
            key,
            on_change,
            default_value=default,
        )
        maybe_raise_label_warnings(label, label_visibility)

        indexable_options = convert_to_sequence_and_check_comparable(options)
        formatted_options = [format_func(option) for option in indexable_options]
        default_values = get_default_indices(indexable_options, default)

        form_id = current_form_id(self.dg)
<<<<<<< HEAD
        widget_id = compute_element_id(
=======
        element_id = compute_element_id(
>>>>>>> fbe27d64
            widget_name,
            user_key=key,
            label=label,
            options=formatted_options,
            default=default_values,
            key=key,
            help=help,
            max_selections=max_selections,
            placeholder=placeholder,
            form_id=form_id,
            page=ctx.active_script_hash if ctx else None,
        )

        proto = MultiSelectProto()
        proto.id = element_id
        proto.default[:] = default_values
        proto.form_id = form_id
        proto.disabled = disabled
        proto.label = label
        proto.max_selections = max_selections or 0
        proto.placeholder = placeholder
        proto.label_visibility.value = get_label_visibility_proto_value(
            label_visibility
        )
        proto.options[:] = formatted_options
        if help is not None:
            proto.help = dedent(help)

        serde = MultiSelectSerde(indexable_options, default_values)
        widget_state = register_widget(
            "multiselect",
            proto,
            on_change_handler=on_change,
            args=args,
            kwargs=kwargs,
            deserializer=serde.deserialize,
            serializer=serde.serialize,
            ctx=ctx,
        )

        _check_max_selections(widget_state.value, max_selections)
        widget_state = maybe_coerce_enum_sequence(
            widget_state, options, indexable_options
        )

        if widget_state.value_changed:
            proto.value[:] = serde.serialize(widget_state.value)
            proto.set_value = True

        if ctx:
            save_for_app_testing(ctx, element_id, format_func)

        self.dg._enqueue(widget_name, proto)

        return widget_state.value

    @property
    def dg(self) -> DeltaGenerator:
        """Get our DeltaGenerator."""
        return cast("DeltaGenerator", self)<|MERGE_RESOLUTION|>--- conflicted
+++ resolved
@@ -280,11 +280,7 @@
         default_values = get_default_indices(indexable_options, default)
 
         form_id = current_form_id(self.dg)
-<<<<<<< HEAD
-        widget_id = compute_element_id(
-=======
         element_id = compute_element_id(
->>>>>>> fbe27d64
             widget_name,
             user_key=key,
             label=label,

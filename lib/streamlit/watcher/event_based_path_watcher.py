--- conflicted
+++ resolved
@@ -39,11 +39,7 @@
 
 import os
 import threading
-<<<<<<< HEAD
-from typing import Callable, Dict, cast
-=======
 from typing import Callable, Dict, Final, cast
->>>>>>> 5c1a8f9a
 
 from blinker import ANY, Signal
 from watchdog import events

--- conflicted
+++ resolved
@@ -45,13 +45,8 @@
 python-dateutil = "*"
 requests = "*"
 toml = "*"
-<<<<<<< HEAD
-# TODO: upgrade tornado to 6.x now that we don't have to support Python 2
-tornado = ">=5.0,<6.0"
-=======
 # 5.0 has a fix for etag header: https://github.com/tornadoweb/tornado/issues/2262
 tornado = ">=5.0"
->>>>>>> 769f4e1a
 tzlocal = "*"
 validators = "*"
 watchdog = "*"
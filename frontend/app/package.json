{
  "name": "@streamlit/app",
<<<<<<< HEAD
  "version": "1.32.2",
=======
  "version": "1.32.0",
>>>>>>> 8de20441
  "license": "Apache-2.0",
  "private": true,
  "homepage": "./",
  "scripts": {
    "analyze": "source-map-explorer 'build/static/js/*.js'",
    "start": "env NODE_OPTIONS=--max_old_space_size=8192 ESLINT_NO_DEV_ERRORS=true craco start",
    "build": "env NODE_OPTIONS=--max_old_space_size=8192 GENERATE_SOURCEMAP=false craco build",
    "buildFast": "env NODE_OPTIONS=--max_old_space_size=8192 GENERATE_SOURCEMAP=false BUILD_AS_FAST_AS_POSSIBLE=true craco build",
    "test": "env NODE_OPTIONS=\"--experimental-worker --max_old_space_size=8192\" craco test --watchAll=false --env=../jest/jsdom-polyfill-env.js --runTestsByPath ${TESTPATH}",
    "testWatch": "env NODE_OPTIONS=\"--experimental-worker --max_old_space_size=8192\" craco test --env=../jest/jsdom-polyfill-env.js --runTestsByPath ${TESTPATH}",
    "test:coverage": "env NODE_OPTIONS=--max_old_space_size=8192 craco test --env=../jest/jsdom-polyfill-env.js --coverage --watchAll false --watch false ./",
    "typecheck": "tsc --noEmit",
    "lint": "eslint --ext .js --ext .jsx --ext .ts --ext .tsx --max-warnings 0 src"
  },
  "jest": {
    "resetMocks": false,
    "coverageReporters": [
      "text",
      "html"
    ]
  },
  "dependencies": {
    "@emotion-icons/emotion-icon": "^4.1.0",
    "@emotion-icons/material-outlined": "^3.14.0",
    "@emotion-icons/material-rounded": "^3.14.0",
    "@emotion-icons/open-iconic": "^3.14.0",
    "@emotion/react": "^11.10.5",
    "@emotion/serialize": "^1.1.1",
    "@emotion/styled": "^11.10.5",
<<<<<<< HEAD
    "@streamlit/lib": "1.32.2",
=======
    "@streamlit/lib": "1.32.0",
>>>>>>> 8de20441
    "axios": "^1.6.0",
    "baseui": "12.2.0",
    "classnames": "^2.3.2",
    "color2k": "^2.0.2",
    "hoist-non-react-statics": "^3.3.2",
    "humanize-string": "^2.1.0",
    "iframe-resizer": "^4.3.3",
    "immer": "^9.0.19",
    "lodash": "^4.17.21",
    "moment": "^2.29.4",
    "moment-timezone": "^0.5.40",
    "re-resizable": "^6.9.9",
    "react": "^18.2.0",
    "react-device-detect": "^2.2.2",
    "react-dom": "^18.2.0",
    "react-feather": "^2.0.10",
    "react-hotkeys": "^1.1.4",
    "react-transition-group": "^4.4.5",
    "sass": "^1.58.0",
    "styletron-engine-atomic": "^1.5.0",
    "styletron-react": "^6.1.0",
    "typed-signals": "^2.5.0"
  },
  "devDependencies": {
    "@babel/core": "^7.20.7",
    "@babel/plugin-proposal-private-property-in-object": "^7.20.5",
    "@craco/craco": "^7.0.0",
    "@emotion/babel-plugin": "^11.7.2",
    "@emotion/jest": "^11.10.5",
    "@testing-library/dom": "^8.19.0",
    "@testing-library/jest-dom": "^5.16.5",
    "@testing-library/react": "^14.1.2",
    "@testing-library/react-hooks": "^8.0.1",
    "@types/hoist-non-react-statics": "^3.3.1",
    "@types/jest": "^27.4.3",
    "@types/lodash": "^4.14.191",
    "@types/node": "^18.11.17",
    "@types/react": "^18.2.0",
    "@types/react-dom": "^18.2.0",
    "@types/react-transition-group": "^4.4.5",
    "@types/styletron-engine-atomic": "^1.1.1",
    "@types/styletron-react": "^5.0.3",
    "@typescript-eslint/eslint-plugin": "^5.51.0",
    "@typescript-eslint/parser": "^5.51.0",
    "axios-mock-adapter": "^1.21.2",
    "babel-plugin-emotion": "^11.0.0",
    "buffer": "^6.0.3",
    "cypress": "^9.7.0",
    "cypress-file-upload": "^5.0.8",
    "cypress-image-snapshot": "^4.0.1",
    "cypress-real-events": "^1.7.6",
    "eslint": "^8.33.0",
    "eslint-config-airbnb-typescript": "^17.0.0",
    "eslint-config-prettier": "^8.6.0",
    "eslint-import-resolver-typescript": "^3.5.3",
    "eslint-plugin-import": "^2.27.5",
    "eslint-plugin-jsx-a11y": "^6.7.1",
    "eslint-plugin-lodash": "^7.4.0",
    "eslint-plugin-no-relative-import-paths": "^1.5.2",
    "eslint-plugin-prettier": "^4.2.1",
    "eslint-plugin-react": "^7.32.2",
    "eslint-plugin-react-hooks": "^4.6.0",
    "hard-source-webpack-plugin": "^0.13.1",
    "jest": "^27.4.3",
    "jest-canvas-mock": "^2.4.0",
    "jest-fetch-mock": "^3.0.3",
    "jest-github-actions-reporter": "^1.0.3",
    "jest-websocket-mock": "^2.4.0",
    "prettier": "^2.8.3",
    "prop-types": "^15.7.2",
    "react-scripts": "5.0.1",
    "source-map-explorer": "^2.5.3",
    "start-server-and-test": "^1.15.3",
    "tsconfig-paths-webpack-plugin": "^4.0.1",
    "typescript": "^4.9.5",
    "util": "^0.12.5",
    "webpack": "5.76.0"
  },
  "resolutions": {
    "@types/html-minifier-terser": "^7.0.0",
    "@types/react": "^18.2.0",
    "@types/node": "^18.11.17",
    "ansi-html": "^0.0.9",
    "ansi-regex": "^5.0.1",
    "async": "^3.2.3",
    "axios": "^0.27.2",
    "bl": "^6.0.0",
    "browserslist": "^4.21.5",
    "elliptic": "^6.5.4",
    "ejs": "^3.1.7",
    "esm": "^3.1.0",
    "glob-parent": "^6.0.2",
    "handlebars": "^4.4.5",
    "html-minifier-terser": "^7.0.0",
    "immer": "^9.0.19",
    "ini": "^3.0.1",
    "is-svg": "^4.3.2",
    "json-schema": "^0.4.0",
    "kind-of": "^6.0.3",
    "minimatch": "^6.1.6",
    "node-forge": "^1.3.1",
    "node-notifier": "^10.0.1",
    "nth-check": "^2.1.1",
    "query-string": "^8.1.0",
    "serialize-javascript": "^6.0.1",
    "set-value": "^4.0.1",
    "shell-quote": "^1.8.0",
    "ssri": "^10.0.1",
    "static-eval": "^2.0.5",
    "terser": "^5.16.2",
    "ua-parser-js": "^1.0.33",
    "websocket-extensions": "^0.1.4",
    "ws": "^8.11.0",
    "y18n": "^5.0.8"
  },
  "browserslist": [
    ">0.2%",
    "not dead",
    "not ie <= 11",
    "not op_mini all"
  ]
}<|MERGE_RESOLUTION|>--- conflicted
+++ resolved
@@ -1,10 +1,6 @@
 {
   "name": "@streamlit/app",
-<<<<<<< HEAD
   "version": "1.32.2",
-=======
-  "version": "1.32.0",
->>>>>>> 8de20441
   "license": "Apache-2.0",
   "private": true,
   "homepage": "./",
@@ -34,11 +30,7 @@
     "@emotion/react": "^11.10.5",
     "@emotion/serialize": "^1.1.1",
     "@emotion/styled": "^11.10.5",
-<<<<<<< HEAD
     "@streamlit/lib": "1.32.2",
-=======
-    "@streamlit/lib": "1.32.0",
->>>>>>> 8de20441
     "axios": "^1.6.0",
     "baseui": "12.2.0",
     "classnames": "^2.3.2",

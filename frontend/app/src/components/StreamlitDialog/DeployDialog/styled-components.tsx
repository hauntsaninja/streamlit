/**
 * Copyright (c) Streamlit Inc. (2018-2022) Snowflake Inc. (2022-2024)
 *
 * Licensed under the Apache License, Version 2.0 (the "License");
 * you may not use this file except in compliance with the License.
 * You may obtain a copy of the License at
 *
 *     http://www.apache.org/licenses/LICENSE-2.0
 *
 * Unless required by applicable law or agreed to in writing, software
 * distributed under the License is distributed on an "AS IS" BASIS,
 * WITHOUT WARRANTIES OR CONDITIONS OF ANY KIND, either express or implied.
 * See the License for the specific language governing permissions and
 * limitations under the License.
 */

import styled from "@emotion/styled"

export const StyledHeader = styled.div(({ theme }) => ({
  // We do not want to change the font for this based on theme.
  fontFamily: theme.fonts.sansSerif,
  fontWeight: theme.fontWeights.bold,
  fontSize: theme.fontSizes.lg,
  color: theme.colors.grey90,
  marginTop: theme.spacing.twoXL,
  marginBottom: theme.spacing.twoXS,

  [`@media (max-width: ${theme.breakpoints.md})`]: {
    marginTop: theme.spacing.md,
  },
}))

export const StyledSubheader = styled.div(({ theme }) => ({
  // We do not want to change the font for this based on theme.
  fontFamily: theme.fonts.sansSerif,
  fontWeight: theme.fontWeights.normal,
  fontSize: theme.fontSizes.md,
  color: theme.colors.grey90,
  marginTop: theme.spacing.twoXS,
  marginBottom: theme.spacing.md,

  [`@media (max-width: ${theme.breakpoints.md})`]: {
    marginTop: theme.spacing.md,
  },
}))

export const StyledCardContainer = styled.div(({ theme }) => ({
  display: "grid",
  maxWidth: `calc(1.2 * ${theme.sizes.contentMaxWidth})`,
  gridTemplateColumns: "1fr 1fr 1fr",
  gridGap: theme.spacing.none,

  [`@media (max-width: ${theme.breakpoints.md})`]: {
    gridTemplateColumns: "1fr",
  },
}))

export const StyledElement = styled.div(({ theme }) => ({
  display: "inline-flex",
  marginTop: theme.spacing.sm,

<<<<<<< HEAD
    "& > span": {
      // We do not want to change the font for this based on theme.
      fontFamily: theme.fonts.sansSerif,
      fontWeight: theme.fontWeights.normal,
      fontSize: theme.fontSizes.md,
      marginLeft: theme.spacing.twoXL,
      color: theme.colors.gray70,
    },
    "& > img": {
      position: "absolute",
      marginTop: theme.spacing.sm,
    },
    "& > svg": {
      position: "absolute",
      marginTop: theme.spacing.xs,
      color: theme.colors.gray70,
    },
  })
)
=======
  "& > span": {
    // We do not want to change the font for this based on theme.
    fontFamily: theme.fonts.sansSerif,
    fontWeight: theme.fontWeights.normal,
    fontSize: theme.fontSizes.md,
    marginLeft: theme.spacing.twoXL,
    color: theme.colors.gray70,
  },
  "& > img": {
    position: "absolute",
    marginTop: theme.spacing.sm,
  },
}))
>>>>>>> 9e3d73fe

export const StyledActionsWrapper = styled.div(({ theme }) => ({
  display: "flex",
  marginTop: theme.spacing.threeXL,

  "& > button": {
    marginRight: theme.spacing.twoXL,
  },

  [`@media (max-width: ${theme.breakpoints.md})`]: {
    marginTop: theme.spacing.xl,
  },
}))<|MERGE_RESOLUTION|>--- conflicted
+++ resolved
@@ -59,27 +59,6 @@
   display: "inline-flex",
   marginTop: theme.spacing.sm,
 
-<<<<<<< HEAD
-    "& > span": {
-      // We do not want to change the font for this based on theme.
-      fontFamily: theme.fonts.sansSerif,
-      fontWeight: theme.fontWeights.normal,
-      fontSize: theme.fontSizes.md,
-      marginLeft: theme.spacing.twoXL,
-      color: theme.colors.gray70,
-    },
-    "& > img": {
-      position: "absolute",
-      marginTop: theme.spacing.sm,
-    },
-    "& > svg": {
-      position: "absolute",
-      marginTop: theme.spacing.xs,
-      color: theme.colors.gray70,
-    },
-  })
-)
-=======
   "& > span": {
     // We do not want to change the font for this based on theme.
     fontFamily: theme.fonts.sansSerif,
@@ -92,8 +71,12 @@
     position: "absolute",
     marginTop: theme.spacing.sm,
   },
+  "& > svg": {
+    position: "absolute",
+    marginTop: theme.spacing.xs,
+    color: theme.colors.gray70,
+  },
 }))
->>>>>>> 9e3d73fe
 
 export const StyledActionsWrapper = styled.div(({ theme }) => ({
   display: "flex",

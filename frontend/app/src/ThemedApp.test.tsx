--- conflicted
+++ resolved
@@ -14,209 +14,6 @@
  * limitations under the License.
  */
 
-<<<<<<< HEAD
-// /**
-//  * Copyright (c) Streamlit Inc. (2018-2022) Snowflake Inc. (2022-2024)
-//  *
-//  * Licensed under the Apache License, Version 2.0 (the "License");
-//  * you may not use this file except in compliance with the License.
-//  * You may obtain a copy of the License at
-//  *
-//  *     http://www.apache.org/licenses/LICENSE-2.0
-//  *
-//  * Unless required by applicable law or agreed to in writing, software
-//  * distributed under the License is distributed on an "AS IS" BASIS,
-//  * WITHOUT WARRANTIES OR CONDITIONS OF ANY KIND, either express or implied.
-//  * See the License for the specific language governing permissions and
-//  * limitations under the License.
-//  */
-
-// import React from "react"
-
-// import {
-//   LocalStore,
-//   shallow,
-//   mount,
-//   AUTO_THEME_NAME,
-//   CUSTOM_THEME_NAME,
-//   createPresetThemes,
-//   darkTheme,
-//   setCachedTheme,
-//   ThemeConfig,
-// } from "@streamlit/lib"
-// import { ThemeProvider as BaseUIThemeProvider } from "baseui"
-
-// import AppWithScreencast from "./App"
-// import ThemedApp from "./ThemedApp"
-// import { act } from "react-dom/test-utils"
-// import FontFaceDeclaration from "@streamlit/app/src/components/FontFaceDeclaration"
-
-// const mockCustomThemeConfig = {
-//   primaryColor: "#1A6CE7",
-//   backgroundColor: "#FFFFFF",
-//   secondaryBackgroundColor: "#F5F5F5",
-//   textColor: "#1A1D21",
-//   widgetBackgroundColor: "#FFFFFF",
-//   widgetBorderColor: "#D3DAE8",
-//   skeletonBackgroundColor: "#CCDDEE",
-//   fontFaces: [
-//     {
-//       family: "Inter",
-//       url: "https://rsms.me/inter/font-files/Inter-Regular.woff2?v=3.19",
-//       weight: 400,
-//     },
-//   ],
-// }
-
-// jest.mock("@streamlit/app/src/connection/ConnectionManager")
-
-// // Mock needed for Block.tsx
-// class ResizeObserver {
-//   observe(): void {}
-
-//   unobserve(): void {}
-
-//   disconnect(): void {}
-// }
-// window.ResizeObserver = ResizeObserver
-
-// describe("ThemedApp", () => {
-//   beforeEach(() => {
-//     // sourced from:
-//     // https://jestjs.io/docs/en/manual-mocks#mocking-methods-which-are-not-implemented-in-jsdom
-//     Object.defineProperty(window, "matchMedia", {
-//       writable: true,
-//       value: jest.fn().mockImplementation(query => ({
-//         matches: false,
-//         media: query,
-//         onchange: null,
-//         addListener: jest.fn(), // deprecated
-//         removeListener: jest.fn(), // deprecated
-//         addEventListener: jest.fn(),
-//         removeEventListener: jest.fn(),
-//         dispatchEvent: jest.fn(),
-//       })),
-//     })
-//   })
-
-//   afterEach(() => {
-//     window.localStorage.clear()
-//   })
-
-//   it("renders without crashing", () => {
-//     const wrapper = mount(<ThemedApp />)
-
-//     expect(wrapper.html()).not.toBeNull()
-//   })
-
-//   it("only renders a single instance of BaseWeb <ThemeProvider>", () => {
-//     const wrapper = mount(<ThemedApp />)
-//     expect(wrapper.find(BaseUIThemeProvider)).toHaveLength(1)
-//   })
-
-//   it("updates the theme", () => {
-//     const wrapper = shallow(<ThemedApp />)
-//     wrapper.find(AppWithScreencast).props().theme.setTheme(darkTheme)
-//     const updatedTheme: ThemeConfig = wrapper.find(AppWithScreencast).props()
-//       .theme.activeTheme
-//     expect(updatedTheme.name).toBe("Dark")
-//     const updatedLocalStorage = JSON.parse(
-//       window.localStorage.getItem(LocalStore.ACTIVE_THEME) || ""
-//     )
-//     expect(updatedLocalStorage.name).toBe("Dark")
-//   })
-
-//   it("does not save Auto theme", () => {
-//     const wrapper = shallow(<ThemedApp />)
-//     wrapper.find(AppWithScreencast).props().theme.setTheme(darkTheme)
-
-//     wrapper
-//       .find(AppWithScreencast)
-//       .props()
-//       .theme.setTheme({
-//         ...darkTheme,
-//         name: AUTO_THEME_NAME,
-//       })
-//     const updatedLocalStorage = window.localStorage.getItem(
-//       LocalStore.ACTIVE_THEME
-//     )
-//     expect(updatedLocalStorage).toBe(null)
-//   })
-
-//   it("updates availableThemes", () => {
-//     const wrapper = shallow(<ThemedApp />)
-//     const app = wrapper.find(AppWithScreencast)
-//     const initialThemes = app.props().theme.availableThemes
-
-//     app.props().theme.addThemes([darkTheme])
-//     app.props().theme.addThemes([darkTheme])
-
-//     wrapper.update()
-//     const newThemes = wrapper.find(AppWithScreencast).props()
-//       .theme.availableThemes
-
-//     // Should only have added one theme despite multiple calls adding themes.
-//     expect(newThemes.length).toBe(initialThemes.length + 1)
-//   })
-
-//   it("sets the cached theme as the default theme if one is set", () => {
-//     setCachedTheme(darkTheme)
-
-//     const wrapper = shallow(<ThemedApp />)
-//     const app = wrapper.find(AppWithScreencast)
-//     const { activeTheme, availableThemes } = app.props().theme
-
-//     expect(activeTheme.name).toBe(darkTheme.name)
-//     expect(availableThemes.length).toBe(createPresetThemes().length)
-//   })
-
-//   it("includes a custom theme as an available theme if one is cached", () => {
-//     setCachedTheme({
-//       ...darkTheme,
-//       name: CUSTOM_THEME_NAME,
-//     })
-
-//     const wrapper = shallow(<ThemedApp />)
-//     const app = wrapper.find(AppWithScreencast)
-//     const { activeTheme, availableThemes } = app.props().theme
-
-//     expect(activeTheme.name).toBe(CUSTOM_THEME_NAME)
-//     expect(availableThemes.length).toBe(createPresetThemes().length + 1)
-//   })
-
-//   it("contains the overlay portal required by the interactive table", () => {
-//     const wrapper = mount(<ThemedApp />)
-//     expect(wrapper.find("div#portal")).toHaveLength(1)
-//   })
-
-//   it("handles custom theme sent from Host", () => {
-//     const wrapper = mount(<ThemedApp />)
-
-//     let fontFaceComponent = wrapper.find(FontFaceDeclaration)
-//     expect(fontFaceComponent.exists()).toBe(false)
-
-//     const props = wrapper.find(AppWithScreencast).props()
-//     act(() => {
-//       props.theme.setImportedTheme(mockCustomThemeConfig)
-//     })
-
-//     wrapper.update()
-
-//     const updatedTheme: ThemeConfig = wrapper.find(AppWithScreencast).props()
-//       .theme.activeTheme
-//     expect(updatedTheme.name).toBe(CUSTOM_THEME_NAME)
-//     expect(updatedTheme.emotion.genericColors.primary).toBe(
-//       mockCustomThemeConfig.primaryColor
-//     )
-
-//     fontFaceComponent = wrapper.find(FontFaceDeclaration)
-//     expect(fontFaceComponent.exists()).toBe(true)
-//     expect(fontFaceComponent.props().fontFaces).toEqual(
-//       mockCustomThemeConfig.fontFaces
-//     )
-//   })
-// })
-=======
 import React from "react"
 import { render, screen } from "@testing-library/react"
 import "@testing-library/jest-dom"
@@ -265,5 +62,4 @@
     expect(screen.getByTestId("portal")).toBeInTheDocument()
     expect(screen.getByTestId("portal")).toBeInTheDocument()
   })
-})
->>>>>>> ad70bfc6
+})
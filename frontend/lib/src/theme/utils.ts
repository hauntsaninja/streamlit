--- conflicted
+++ resolved
@@ -468,214 +468,6 @@
     .join(" ")
 }
 
-<<<<<<< HEAD
-export function hasLightBackgroundColor(theme: EmotionTheme): boolean {
-  return getLuminance(theme.colors.bgColor) > 0.5
-}
-
-export function getDividerColors(theme: EmotionTheme): any {
-  const lightTheme = hasLightBackgroundColor(theme)
-  const blue = lightTheme ? theme.colors.blue60 : theme.colors.blue90
-  const green = lightTheme ? theme.colors.green60 : theme.colors.green90
-  const orange = lightTheme ? theme.colors.orange60 : theme.colors.orange90
-  const red = lightTheme ? theme.colors.red60 : theme.colors.red90
-  const violet = lightTheme ? theme.colors.purple60 : theme.colors.purple80
-  const gray = lightTheme ? theme.colors.gray40 : theme.colors.gray70
-
-  return {
-    blue: blue,
-    green: green,
-    orange: orange,
-    red: red,
-    violet: violet,
-    gray: gray,
-    grey: gray,
-    rainbow: `linear-gradient(to right, ${red}, ${orange}, ${green}, ${blue}, ${violet})`,
-  }
-}
-
-export function getMarkdownTextColors(theme: EmotionTheme): any {
-  const lightTheme = hasLightBackgroundColor(theme)
-  const red = lightTheme ? theme.colors.red80 : theme.colors.red70
-  const orange = lightTheme ? theme.colors.orange100 : theme.colors.orange60
-  const yellow = lightTheme ? theme.colors.yellow100 : theme.colors.yellow40
-  const green = lightTheme ? theme.colors.green90 : theme.colors.green60
-  const blue = lightTheme ? theme.colors.blue80 : theme.colors.blue50
-  const violet = lightTheme ? theme.colors.purple80 : theme.colors.purple50
-  const purple = lightTheme ? theme.colors.purple100 : theme.colors.purple80
-  const gray = lightTheme ? theme.colors.gray80 : theme.colors.gray70
-  const primary = theme.colors.primary
-  return {
-    red: red,
-    orange: orange,
-    yellow: yellow,
-    green: green,
-    blue: blue,
-    violet: violet,
-    purple: purple,
-    gray: gray,
-    primary: primary,
-  }
-}
-
-export function getMarkdownBgColors(theme: EmotionTheme): any {
-  const lightTheme = hasLightBackgroundColor(theme)
-
-  return {
-    redbg: transparentize(
-      theme.colors[lightTheme ? "red80" : "red60"],
-      lightTheme ? 0.9 : 0.7
-    ),
-    orangebg: transparentize(theme.colors.yellow70, lightTheme ? 0.9 : 0.7),
-    yellowbg: transparentize(
-      theme.colors[lightTheme ? "yellow70" : "yellow50"],
-      lightTheme ? 0.9 : 0.7
-    ),
-    greenbg: transparentize(
-      theme.colors[lightTheme ? "green70" : "green60"],
-      lightTheme ? 0.9 : 0.7
-    ),
-    bluebg: transparentize(
-      theme.colors[lightTheme ? "blue70" : "blue60"],
-      lightTheme ? 0.9 : 0.7
-    ),
-    violetbg: transparentize(
-      theme.colors[lightTheme ? "purple70" : "purple60"],
-      lightTheme ? 0.9 : 0.7
-    ),
-    purplebg: transparentize(
-      theme.colors[lightTheme ? "purple90" : "purple80"],
-      lightTheme ? 0.9 : 0.7
-    ),
-    graybg: transparentize(
-      theme.colors[lightTheme ? "gray70" : "gray50"],
-      lightTheme ? 0.9 : 0.7
-    ),
-    primarybg: transparentize(theme.colors.primary, lightTheme ? 0.9 : 0.7),
-  }
-}
-
-export function getGray70(theme: EmotionTheme): string {
-  return hasLightBackgroundColor(theme)
-    ? theme.colors.gray70
-    : theme.colors.gray30
-}
-
-export function getGray30(theme: EmotionTheme): string {
-  return hasLightBackgroundColor(theme)
-    ? theme.colors.gray30
-    : theme.colors.gray85
-}
-
-export function getGray90(theme: EmotionTheme): string {
-  return hasLightBackgroundColor(theme)
-    ? theme.colors.gray90
-    : theme.colors.gray10
-}
-
-export function getBlue80(theme: EmotionTheme): string {
-  return hasLightBackgroundColor(theme)
-    ? theme.colors.blue80
-    : theme.colors.blue40
-}
-
-function getBlueArrayAsc(theme: EmotionTheme): string[] {
-  const { colors } = theme
-  return [
-    colors.blue10,
-    colors.blue20,
-    colors.blue30,
-    colors.blue40,
-    colors.blue50,
-    colors.blue60,
-    colors.blue70,
-    colors.blue80,
-    colors.blue90,
-    colors.blue100,
-  ]
-}
-
-function getBlueArrayDesc(theme: EmotionTheme): string[] {
-  const { colors } = theme
-  return [
-    colors.blue100,
-    colors.blue90,
-    colors.blue80,
-    colors.blue70,
-    colors.blue60,
-    colors.blue50,
-    colors.blue40,
-    colors.blue30,
-    colors.blue20,
-    colors.blue10,
-  ]
-}
-
-export function getSequentialColorsArray(theme: EmotionTheme): string[] {
-  return hasLightBackgroundColor(theme)
-    ? getBlueArrayAsc(theme)
-    : getBlueArrayDesc(theme)
-}
-
-export function getDivergingColorsArray(theme: EmotionTheme): string[] {
-  const { colors } = theme
-  return [
-    colors.red100,
-    colors.red90,
-    colors.red70,
-    colors.red50,
-    colors.red30,
-    colors.blue30,
-    colors.blue50,
-    colors.blue70,
-    colors.blue90,
-    colors.blue100,
-  ]
-}
-
-export function getCategoricalColorsArray(theme: EmotionTheme): string[] {
-  const { colors } = theme
-  return hasLightBackgroundColor(theme)
-    ? [
-        colors.blue80,
-        colors.blue40,
-        colors.red80,
-        colors.red40,
-        colors.blueGreen80,
-        colors.green40,
-        colors.orange80,
-        colors.orange50,
-        colors.purple80,
-        colors.gray40,
-      ]
-    : [
-        colors.blue40,
-        colors.blue80,
-        colors.red40,
-        colors.red80,
-        colors.green40,
-        colors.blueGreen80,
-        colors.orange50,
-        colors.orange80,
-        colors.purple80,
-        colors.gray40,
-      ]
-}
-
-export function getDecreasingRed(theme: EmotionTheme): string {
-  return hasLightBackgroundColor(theme)
-    ? theme.colors.red80
-    : theme.colors.red40
-}
-
-export function getIncreasingGreen(theme: EmotionTheme): string {
-  return hasLightBackgroundColor(theme)
-    ? theme.colors.blueGreen80
-    : theme.colors.green40
-}
-
-=======
->>>>>>> 74087288
 /**
  * Return a @emotion/styled-like css dictionary to update the styles of headers, such as h1, h2, ...
  * Used for st.title, st.header, ... that are wrapped in the Sidebar or Dialogs.

--- conflicted
+++ resolved
@@ -253,8 +253,6 @@
     font-weight: ${theme.fontWeights.extrabold};
   }
 
-<<<<<<< HEAD
-=======
   // Small
 
   small {
@@ -292,7 +290,6 @@
     }
   }
 
->>>>>>> 74087288
   // Code
 
   pre,
@@ -457,8 +454,6 @@
     border-style: none;
   }
 
-<<<<<<< HEAD
-=======
   // 1. Textareas should really only resize vertically so they don't break their (horizontal) containers.
 
   textarea {
@@ -499,7 +494,6 @@
     }
   }
 
->>>>>>> 74087288
   // Fix height of inputs with a type of datetime-local, date, month, week, or time
   // See https://github.com/twbs/bootstrap/issues/18842
 

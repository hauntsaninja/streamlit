/**
 * Copyright (c) Streamlit Inc. (2018-2022) Snowflake Inc. (2022-2024)
 *
 * Licensed under the Apache License, Version 2.0 (the "License");
 * you may not use this file except in compliance with the License.
 * You may obtain a copy of the License at
 *
 *     http://www.apache.org/licenses/LICENSE-2.0
 *
 * Unless required by applicable law or agreed to in writing, software
 * distributed under the License is distributed on an "AS IS" BASIS,
 * WITHOUT WARRANTIES OR CONDITIONS OF ANY KIND, either express or implied.
 * See the License for the specific language governing permissions and
 * limitations under the License.
 */

import { MouseEvent, ReactNode } from "react"

import styled, { CSSObject } from "@emotion/styled"
import { darken, transparentize } from "color2k"

import { EmotionTheme } from "@streamlit/lib/src/theme"

export enum BaseButtonKind {
  PRIMARY = "primary",
  SECONDARY = "secondary",
  TERTIARY = "tertiary",
  LINK = "link",
  ICON = "icon",
  BORDERLESS_ICON = "borderlessIcon",
  BORDERLESS_ICON_ACTIVE = "borderlessIconActive",
  MINIMAL = "minimal",
  PRIMARY_FORM_SUBMIT = "primaryFormSubmit",
  SECONDARY_FORM_SUBMIT = "secondaryFormSubmit",
  HEADER_BUTTON = "header",
  HEADER_NO_PADDING = "headerNoPadding",
  ELEMENT_TOOLBAR = "elementToolbar",
  PILLS = "pills",
  PILLS_ACTIVE = "pillsActive",
  SEGMENTED_CONTROL = "segmented_control",
  SEGMENTED_CONTROL_ACTIVE = "segmented_controlActive",
<<<<<<< HEAD
  TRIGGERS = "triggers",
  TRIGGERS_ACTIVE = "triggersActive",
=======
>>>>>>> d1b38c9c
}

export enum BaseButtonSize {
  XSMALL = "xsmall",
  SMALL = "small",
  MEDIUM = "medium",
  LARGE = "large",
}

export interface BaseButtonProps {
  kind: BaseButtonKind
  size?: BaseButtonSize
  onClick?: (event: MouseEvent<HTMLButtonElement>) => any
  disabled?: boolean
  // If true or number, the button should take up container's full width
  fluidWidth?: boolean | number
  children: ReactNode
  autoFocus?: boolean
  "data-testid"?: string
  "aria-label"?: string
}

type RequiredBaseButtonProps = Required<BaseButtonProps>

function getSizeStyle(size: BaseButtonSize, theme: EmotionTheme): CSSObject {
  switch (size) {
    case BaseButtonSize.XSMALL:
      return {
        padding: `${theme.spacing.twoXS} ${theme.spacing.sm}`,
        fontSize: theme.fontSizes.sm,
      }
    case BaseButtonSize.SMALL:
      return {
        padding: `${theme.spacing.twoXS} ${theme.spacing.md}`,
      }
    case BaseButtonSize.LARGE:
      return {
        padding: `${theme.spacing.md} ${theme.spacing.md}`,
      }
    default:
      return {
        padding: `${theme.spacing.xs} ${theme.spacing.md}`,
      }
  }
}

export const StyledBaseButton = styled.button<RequiredBaseButtonProps>(
  ({ fluidWidth, size, theme }) => {
    const buttonWidth =
      typeof fluidWidth == "number" ? `${fluidWidth}px` : "100%"

    return {
      display: "inline-flex",
      alignItems: "center",
      justifyContent: "center",
      fontWeight: theme.fontWeights.normal,
      padding: `${theme.spacing.xs} ${theme.spacing.md}`,
      borderRadius: theme.radii.default,
      minHeight: theme.sizes.minElementHeight,
      margin: theme.spacing.none,
      lineHeight: theme.lineHeights.base,
      color: "inherit",
      width: fluidWidth ? buttonWidth : "auto",
      userSelect: "none",
      "&:focus": {
        outline: "none",
      },
      "&:focus-visible": {
        boxShadow: `0 0 0 0.2rem ${transparentize(theme.colors.primary, 0.5)}`,
      },
      ...getSizeStyle(size, theme),
    }
  }
)

export const StyledPrimaryButton = styled(
  StyledBaseButton
)<RequiredBaseButtonProps>(({ theme }) => ({
  backgroundColor: theme.colors.primary,
  color: theme.colors.white,
  border: `${theme.sizes.borderWidth} solid ${theme.colors.primary}`,
  "&:hover": {
    backgroundColor: darken(theme.colors.primary, 0.05),
  },
  "&:active": {
    backgroundColor: "transparent",
    color: theme.colors.primary,
  },
  "&:disabled, &:disabled:hover, &:disabled:active": {
    borderColor: theme.colors.borderColor,
    backgroundColor: theme.colors.transparent,
    color: theme.colors.fadedText40,
    cursor: "not-allowed",
  },
}))

export const StyledSecondaryButton = styled(
  StyledBaseButton
)<RequiredBaseButtonProps>(({ theme }) => ({
  backgroundColor: theme.colors.lightenedBg05,
  border: `${theme.sizes.borderWidth} solid ${theme.colors.borderColor}`,
  "&:hover": {
    borderColor: theme.colors.primary,
    color: theme.colors.primary,
  },
  "&:active": {
    color: theme.colors.white,
    borderColor: theme.colors.primary,
    backgroundColor: theme.colors.primary,
  },
  "&:focus:not(:active)": {
    borderColor: theme.colors.primary,
    color: theme.colors.primary,
  },
  "&:disabled, &:disabled:hover, &:disabled:active": {
    borderColor: theme.colors.borderColor,
    backgroundColor: theme.colors.transparent,
    color: theme.colors.fadedText40,
    cursor: "not-allowed",
  },
}))

export const StyledTertiaryButton = styled(
  StyledBaseButton
)<RequiredBaseButtonProps>(({ theme }) => ({
  backgroundColor: theme.colors.transparent,
  border: `${theme.sizes.borderWidth} solid ${theme.colors.transparent}`,
  "&:hover": {
    borderColor: theme.colors.transparent,
    color: theme.colors.primary,
  },
  "&:active": {
    color: theme.colors.primary,
    borderColor: theme.colors.transparent,
    backgroundColor: theme.colors.transparent,
  },
  "&:focus:not(:active)": {
    borderColor: theme.colors.transparent,
    color: theme.colors.primary,
  },
  "&:disabled, &:disabled:hover, &:disabled:active": {
    backgroundColor: theme.colors.lightGray,
    borderColor: theme.colors.transparent,
    color: theme.colors.gray,
  },
}))

export const StyledLinkButton = styled(
  StyledBaseButton
)<RequiredBaseButtonProps>(({ theme }) => ({
  backgroundColor: theme.colors.transparent,
  padding: theme.spacing.none,
  border: "none",
  color: theme.colors.primary,
  "&:hover": {
    textDecoration: "underline",
  },
  "&:active": {
    backgroundColor: theme.colors.transparent,
    color: theme.colors.primary,
    textDecoration: "underline",
  },
  "&:disabled, &:disabled:hover, &:disabled:active": {
    backgroundColor: theme.colors.lightGray,
    borderColor: theme.colors.transparent,
    color: theme.colors.gray,
  },
}))

export const StyledMinimalButton = styled(
  StyledBaseButton
)<RequiredBaseButtonProps>(({ theme }) => ({
  backgroundColor: theme.colors.transparent,
  border: "none",
  boxShadow: "none",
  padding: theme.spacing.none,
  "&:hover, &:active, &:focus-visible": {
    color: theme.colors.primary,
  },
}))

export const StyledPrimaryFormSubmitButton =
  styled(StyledPrimaryButton)<RequiredBaseButtonProps>()

export const StyledSecondaryFormSubmitButton = styled(
  StyledSecondaryButton
)<RequiredBaseButtonProps>()
export const StyledIconButton = styled(
  StyledBaseButton
)<RequiredBaseButtonProps>(({ theme }) => {
  return {
    backgroundColor: theme.colors.transparent,
    border: `${theme.sizes.borderWidth} solid ${theme.colors.borderColor}`,
    flex: "1 1 0",
    padding: 0,

    "&:hover": {
      borderColor: theme.colors.primary,
      color: theme.colors.primary,
    },
    "&:active": {
      backgroundColor: theme.colors.primary,
      borderColor: theme.colors.primary,
      color: theme.colors.white,
    },
    "&:not(:active)": {
      boxShadow: "none",
    },
    "&:disabled, &:disabled:hover, &:disabled:active": {
      backgroundColor: theme.colors.lightGray,
      borderColor: theme.colors.transparent,
      color: theme.colors.gray,
      cursor: "not-allowed",
    },
  }
})

export const StyledIconButtonActive = styled(
  StyledIconButton
)<RequiredBaseButtonProps>(({ theme }) => {
  return {
    backgroundColor: theme.colors.primary,
    borderColor: theme.colors.primary,
    color: theme.colors.white,
    "&:hover": {
      backgroundColor: theme.colors.transparent,
      borderColor: theme.colors.primary,
      color: theme.colors.primary,
    },
  }
})

const StyledButtonGroupBaseButton = styled(
  StyledBaseButton
)<RequiredBaseButtonProps>(({ theme }) => {
  return {
    background: theme.colors.bgColor,
    color: theme.colors.text,
    border: `${theme.sizes.borderWidth} solid ${theme.colors.borderColor}`,
    fontSize: theme.fontSizes.sm,
    lineHeight: theme.lineHeights.base,
    fontWeight: theme.fontWeights.normal,
    height: theme.sizes.largeLogoHeight,
    minHeight: theme.sizes.largeLogoHeight,
    maxWidth: theme.sizes.contentMaxWidth,

    // show pills with long text in single line and use ellipsis for overflow
    whiteSpace: "nowrap",
    overflow: "hidden",
    textOverflow: "ellipsis",

    "&:hover": {
      borderColor: theme.colors.primary,
      color: theme.colors.primary,
    },
    "&:disabled, &:disabled:hover, &:disabled:active": {
      color: theme.colors.fadedText20,
      borderColor: theme.colors.fadedText20,
      cursor: "not-allowed",
    },

    "& div": {
      textOverflow: "ellipsis",
      overflow: "hidden",
    },
    "& p": {
      fontSize: theme.fontSizes.sm,
      textOverflow: "ellipsis",
      overflow: "hidden",
    },
  }
})

export const StyledPillsButton = styled(
  StyledButtonGroupBaseButton
)<RequiredBaseButtonProps>(({ theme }) => {
  return {
<<<<<<< HEAD
    borderRadius: theme.radii.xxxl,
=======
    borderRadius: theme.radii.full,
>>>>>>> d1b38c9c
    padding: `${theme.spacing.twoXS} ${theme.spacing.md}`,
    gap: theme.spacing.xs,
  }
})

export const StyledPillsButtonActive = styled(
  StyledPillsButton
)<RequiredBaseButtonProps>(({ theme }) => {
  return {
    backgroundColor: transparentize(theme.colors.primary, 0.9),
    borderColor: theme.colors.primary,
    color: theme.colors.primary,
    "&:hover": {
      backgroundColor: transparentize(theme.colors.primary, 0.8),
      borderColor: theme.colors.primary,
      color: theme.colors.primary,
    },
  }
})

export const StyledSegmentedControlButton = styled(
  StyledButtonGroupBaseButton
)<RequiredBaseButtonProps>(({ theme }) => {
  return {
    padding: `${theme.spacing.twoXS} ${theme.spacing.lg}`,
<<<<<<< HEAD
    borderRadius: theme.radii.none,
=======
    borderRadius: "0",
>>>>>>> d1b38c9c
    flex: "1 0 fit-content",
    maxWidth: "100%",
    marginRight: `-${theme.sizes.borderWidth}`, // Add negative margin to overlap borders

    "&:first-child": {
      borderTopLeftRadius: theme.radii.default,
      borderBottomLeftRadius: theme.radii.default,
    },
    "&:last-child": {
      borderTopRightRadius: theme.radii.default,
      borderBottomRightRadius: theme.radii.default,
      marginRight: theme.spacing.none, // Reset margin for the last child
    },
    "&:hover": {
      zIndex: theme.zIndices.priority, // Make sure overlapped borders are visible
    },
  }
})

export const StyledSegmentedControlButtonActive = styled(
  StyledSegmentedControlButton
)<RequiredBaseButtonProps>(({ theme }) => {
  return {
    backgroundColor: transparentize(theme.colors.primary, 0.9),
    borderColor: theme.colors.primary,
    color: theme.colors.primary,
    zIndex: theme.zIndices.priority,
    "&:hover": {
      backgroundColor: transparentize(theme.colors.primary, 0.8),
    },
  }
})

<<<<<<< HEAD
export const StyledTriggerButton = styled(
  StyledButtonGroupBaseButton
)<RequiredBaseButtonProps>(({ theme }) => {
  return {
    "&:active": {
      backgroundColor: transparentize(theme.colors.primary, 0.8),
    },
  }
})

=======
>>>>>>> d1b38c9c
export const StyledHeaderButton = styled(
  StyledBaseButton
)<RequiredBaseButtonProps>(({ theme }) => {
  return {
    backgroundColor: theme.colors.transparent,
    border: "none",
    padding: theme.spacing.sm,
    fontSize: theme.fontSizes.sm,
    marginLeft: theme.spacing.threeXS,
    marginRight: theme.spacing.threeXS,

    lineHeight: theme.lineHeights.none,

    // Override buttons min width and height, to ensure the hover state for icon buttons on the header is square
    minWidth: theme.spacing.threeXL,
    minHeight: theme.spacing.threeXL,

    "&:focus": {
      outline: "none",
    },
    "&:focus-visible": {
      boxShadow: `0 0 0 0.2rem ${transparentize(theme.colors.gray90, 0.8)}`,
    },
    "&:hover": {
      backgroundColor: theme.colors.darkenedBgMix25,
    },
    "&:disabled, &:disabled:hover, &:disabled:active": {
      backgroundColor: theme.colors.lightGray,
      borderColor: theme.colors.transparent,
      color: theme.colors.gray,
    },
  }
})

// Take out padding for this specific button, so we can ensure it's 32x32px like other buttons in Community Cloud
export const StyledHeaderNoPaddingButton = styled(
  StyledHeaderButton
)<RequiredBaseButtonProps>(() => {
  return {
    padding: 0,
  }
})

export const StyledBorderlessIconButton = styled(
  StyledBaseButton
)<RequiredBaseButtonProps>(({ size, theme }) => {
  const iconPadding: Record<BaseButtonSize, string> = {
    [BaseButtonSize.XSMALL]: theme.spacing.threeXS,
    [BaseButtonSize.SMALL]: theme.spacing.twoXS,
    [BaseButtonSize.MEDIUM]: theme.spacing.md,
    [BaseButtonSize.LARGE]: theme.spacing.lg,
  }

  return {
    backgroundColor: theme.colors.transparent,
    color: theme.colors.fadedText60,
    padding: iconPadding[size],
    marginLeft: theme.spacing.none,
    marginRight: theme.spacing.none,

    border: "none",
    display: "flex",
    minHeight: "unset",

    "&:focus": {
      boxShadow: "none",
      outline: "none",
    },
    "&:hover": {
      color: theme.colors.text,
    },
    "&:disabled, &:disabled:hover, &:disabled:active": {
      color: theme.colors.fadedText20,
      cursor: "not-allowed",
    },
  }
})

export const StyledBorderlessIconButtonActive = styled(
  StyledBorderlessIconButton
)<RequiredBaseButtonProps>(({ theme }) => {
  return {
    color: theme.colors.bodyText,
  }
})

export const StyledTooltipNormal = styled.div(({ theme }) => ({
  display: "block",
  [`@media (max-width: ${theme.breakpoints.sm})`]: {
    display: "none",
  },
}))

export const StyledTooltipMobile = styled.div(({ theme }) => ({
  display: "none",
  [`@media (max-width: ${theme.breakpoints.sm})`]: {
    display: "block",
  },
}))

export const StyledElementToolbarButton = styled(
  StyledBaseButton
)<RequiredBaseButtonProps>(({ theme }) => {
  return {
    backgroundColor: theme.colors.transparent,
    border: "none",
    padding: theme.spacing.xs,
    fontSize: theme.fontSizes.twoSm,
    marginLeft: theme.spacing.none,
    marginRight: theme.spacing.none,
    display: "flex",
    gap: theme.spacing.xs,
    alignItems: "center",
    minHeight: "unset",
    // line height should be the same as the icon size
    lineHeight: theme.iconSizes.md,

    "&:focus": {
      outline: "none",
      border: "none",
      boxShadow: "none",
    },
    "&:focus-visible": {
      outline: "none",
      border: "none",
      boxShadow: "none",
      backgroundColor: theme.colors.darkenedBgMix25,
    },
    "&:hover": {
      backgroundColor: theme.colors.darkenedBgMix25,
    },
    "&:disabled, &:disabled:hover, &:disabled:active": {
      backgroundColor: theme.colors.lightGray,
      borderColor: theme.colors.transparent,
      color: theme.colors.gray,
    },
  }
})<|MERGE_RESOLUTION|>--- conflicted
+++ resolved
@@ -39,11 +39,10 @@
   PILLS_ACTIVE = "pillsActive",
   SEGMENTED_CONTROL = "segmented_control",
   SEGMENTED_CONTROL_ACTIVE = "segmented_controlActive",
-<<<<<<< HEAD
   TRIGGERS = "triggers",
   TRIGGERS_ACTIVE = "triggersActive",
-=======
->>>>>>> d1b38c9c
+  SEGMENTED_CONTROL = "segmented_control",
+  SEGMENTED_CONTROL_ACTIVE = "segmented_controlActive",
 }
 
 export enum BaseButtonSize {
@@ -321,11 +320,7 @@
   StyledButtonGroupBaseButton
 )<RequiredBaseButtonProps>(({ theme }) => {
   return {
-<<<<<<< HEAD
-    borderRadius: theme.radii.xxxl,
-=======
     borderRadius: theme.radii.full,
->>>>>>> d1b38c9c
     padding: `${theme.spacing.twoXS} ${theme.spacing.md}`,
     gap: theme.spacing.xs,
   }
@@ -351,11 +346,7 @@
 )<RequiredBaseButtonProps>(({ theme }) => {
   return {
     padding: `${theme.spacing.twoXS} ${theme.spacing.lg}`,
-<<<<<<< HEAD
-    borderRadius: theme.radii.none,
-=======
     borderRadius: "0",
->>>>>>> d1b38c9c
     flex: "1 0 fit-content",
     maxWidth: "100%",
     marginRight: `-${theme.sizes.borderWidth}`, // Add negative margin to overlap borders
@@ -389,19 +380,6 @@
   }
 })
 
-<<<<<<< HEAD
-export const StyledTriggerButton = styled(
-  StyledButtonGroupBaseButton
-)<RequiredBaseButtonProps>(({ theme }) => {
-  return {
-    "&:active": {
-      backgroundColor: transparentize(theme.colors.primary, 0.8),
-    },
-  }
-})
-
-=======
->>>>>>> d1b38c9c
 export const StyledHeaderButton = styled(
   StyledBaseButton
 )<RequiredBaseButtonProps>(({ theme }) => {

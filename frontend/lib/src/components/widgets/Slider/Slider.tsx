/**
 * Copyright (c) Streamlit Inc. (2018-2022) Snowflake Inc. (2022-2024)
 *
 * Licensed under the Apache License, Version 2.0 (the "License");
 * you may not use this file except in compliance with the License.
 * You may obtain a copy of the License at
 *
 *     http://www.apache.org/licenses/LICENSE-2.0
 *
 * Unless required by applicable law or agreed to in writing, software
 * distributed under the License is distributed on an "AS IS" BASIS,
 * WITHOUT WARRANTIES OR CONDITIONS OF ANY KIND, either express or implied.
 * See the License for the specific language governing permissions and
 * limitations under the License.
 */

import React, {
  memo,
  ReactElement,
  useCallback,
  useEffect,
  useRef,
  useState,
} from "react"

import pick from "lodash/pick"
import { StyleProps, Slider as UISlider } from "baseui/slider"
import { useTheme } from "@emotion/react"
import { sprintf } from "sprintf-js"
import moment from "moment"

import { WidgetStateManager } from "@streamlit/lib/src/WidgetStateManager"
import {
  useBasicWidgetState,
  ValueWithSource,
} from "@streamlit/lib/src/useBasicWidgetState"
import { Slider as SliderProto } from "@streamlit/lib/src/proto"
import {
  debounce,
  labelVisibilityProtoValueToEnum,
} from "@streamlit/lib/src/util/utils"
import {
  StyledWidgetLabelHelp,
  WidgetLabel,
} from "@streamlit/lib/src/components/widgets/BaseWidget"
import TooltipIcon from "@streamlit/lib/src/components/shared/TooltipIcon"
import { Placement } from "@streamlit/lib/src/components/shared/Tooltip"

import {
  StyledThumb,
  StyledThumbValue,
  StyledTickBar,
  StyledTickBarItem,
} from "./styled-components"

const DEBOUNCE_TIME_MS = 200

export interface Props {
  disabled: boolean
  element: SliderProto
  widgetMgr: WidgetStateManager
  width: number
  fragmentId?: string
}

function Slider({
  disabled,
  element,
  widgetMgr,
  width,
  fragmentId,
}: Props): ReactElement {
  const [value, setValueWithSource] = useBasicWidgetState<
    number[],
    SliderProto
  >({
    getStateFromWidgetMgr,
    getDefaultStateFromProto,
    getCurrStateFromProto,
    updateWidgetMgrState,
    element,
    widgetMgr,
    fragmentId,
  })

  // We tie the UI to `uiValue` rather than `value` becase `value` only updates
  // every DEBOUNCE_TIME_MS. If we tied the UI to `value` then the UI would only
  // update every DEBOUNCE_TIME_MS as well. So this keeps the UI smooth.
  const [uiValue, setUiValue] = useState(value)

  const sliderRef = useRef<HTMLDivElement | null>(null)
  const [thumbRefs] = useState<
    React.MutableRefObject<HTMLDivElement | null>[]
  >([])
  const [thumbValueRefs] = useState<
    React.MutableRefObject<HTMLDivElement | null>[]
  >([])

  const { colors, fonts, fontSizes, spacing } = useTheme()
  const style = { width }

  const formattedValueArr = uiValue.map(v => formatValue(v, element))
  const formattedMinValue = formatValue(element.min, element)
  const formattedMaxValue = formatValue(element.max, element)
  const thumbAriaLabel = element.label

  // When resetting a form, `value` will change so we need to change `uiValue`
  // to match.
  useEffect(() => {
    setUiValue(value)
  }, [value])

  // eslint-disable-next-line react-hooks/exhaustive-deps
  const debouncedSetValueWithSource = useCallback(
    debounce(DEBOUNCE_TIME_MS, (value: number[]): void => {
      setValueWithSource({ value, fromUi: true })
    }) as (value: number[]) => void,
    []
  )

  const handleChange = useCallback(
    ({ value }: { value: number[] }): void => {
      setUiValue(value)
      debouncedSetValueWithSource(value)
    },
    [debouncedSetValueWithSource]
  )

  const renderTickBar = useCallback((): ReactElement => {
    return (
      <StyledTickBar data-testid="stSliderTickBar">
        <StyledTickBarItem
          disabled={disabled}
          data-testid="stSliderTickBarMin"
        >
          {formattedMinValue}
        </StyledTickBarItem>
        <StyledTickBarItem
          disabled={disabled}
          data-testid="stSliderTickBarMax"
        >
          {formattedMaxValue}
        </StyledTickBarItem>
      </StyledTickBar>
    )
  }, [formattedMinValue, formattedMaxValue, disabled])

  // eslint-disable-next-line react-hooks/exhaustive-deps
  const renderThumb = useCallback(
    React.forwardRef<HTMLDivElement, StyleProps>(function renderThumb(
      props: StyleProps,
      ref
    ): ReactElement {
      const { $thumbIndex } = props
      const thumbIndex = $thumbIndex || 0
      thumbRefs[thumbIndex] = ref as React.MutableRefObject<HTMLDivElement>
      thumbValueRefs[thumbIndex] ||= React.createRef<HTMLDivElement>()

      const passThrough = pick(props, [
        "role",
        "style",
        "aria-valuemax",
        "aria-valuemin",
        "aria-valuenow",
        "tabIndex",
        "onKeyUp",
        "onKeyDown",
        "onMouseEnter",
        "onMouseLeave",
        "draggable",
      ])

      const formattedValue = formattedValueArr[thumbIndex]

      return (
        <StyledThumb
          {...passThrough}
          disabled={props.$disabled === true}
          ref={thumbRefs[thumbIndex]}
          aria-valuetext={formattedValue}
          aria-label={thumbAriaLabel}
        >
          <StyledThumbValue
            data-testid="stSliderThumbValue"
            disabled={props.$disabled === true}
            ref={thumbValueRefs[thumbIndex]}
          >
            {formattedValue}
          </StyledThumbValue>
        </StyledThumb>
      )
    }),
    // Only run this on first render, to avoid losing the focus state.
    // Then, when the value written about the thumb needs to change, that
    // happens with the function below instead.
    []
  )

  useEffect(() => {
    // Update the numbers on the thumb via DOM manipulation to avoid a redraw,
    // which drops the widget's focus state.
    thumbValueRefs.map((ref, i) => {
      if (ref.current) {
        ref.current.innerText = formattedValueArr[i]
      }
    })

    thumbRefs.map((ref, i) => {
      if (ref.current) {
        ref.current.setAttribute("aria-valuetext", formattedValueArr[i])
      }
    })

    // If, after rendering, if the thumb value's is outside the container (too
    // far left or too far right), bring it inside. Or if there are two
    // thumbs and their values overlap, fix that.
    const sliderDiv = sliderRef.current ?? null
    const thumb1Div = thumbRefs[0].current
    const thumb2Div = thumbRefs[1]?.current
    const thumb1ValueDiv = thumbValueRefs[0].current
    const thumb2ValueDiv = thumbValueRefs[1]?.current

    fixLabelPositions(
      sliderDiv,
      thumb1Div,
      thumb2Div,
      thumb1ValueDiv,
      thumb2ValueDiv
    )
  })

  const innerTrackStyle = useCallback(
    ({ $disabled }: StyleProps) => ({
      height: spacing.twoXS,
      ...($disabled ? { background: colors.darkenedBgMix25 } : {}),
    }),
    [colors, spacing]
  )

  return (
    <div
      ref={sliderRef}
      className="stSlider"
      data-testid="stSlider"
      style={style}
    >
      <WidgetLabel
        label={element.label}
        disabled={disabled}
        labelVisibility={labelVisibilityProtoValueToEnum(
          element.labelVisibility?.value
        )}
      >
<<<<<<< HEAD
        {element.help && (
          <StyledWidgetLabelHelp>
            <TooltipIcon
              content={element.help}
              placement={Placement.TOP_RIGHT}
            />
          </StyledWidgetLabelHelp>
        )}
      </WidgetLabel>
      <UISlider
        min={element.min}
        max={element.max}
        step={element.step}
        value={getValueAsArray(uiValue, element)}
        onChange={handleChange}
        disabled={disabled}
        overrides={{
          Root: {
            style: {
              paddingTop: spacing.twoThirdsSmFont,
            },
          },
          Thumb: renderThumb,
          Tick: {
            style: {
              fontFamily: fonts.monospace,
              fontSize: fontSizes.sm,
=======
        <WidgetLabel
          label={element.label}
          disabled={disabled}
          labelVisibility={labelVisibilityProtoValueToEnum(
            element.labelVisibility?.value
          )}
        >
          {element.help && (
            <StyledWidgetLabelHelp>
              <TooltipIcon
                content={element.help}
                placement={Placement.TOP_RIGHT}
              />
            </StyledWidgetLabelHelp>
          )}
        </WidgetLabel>
        <UISlider
          min={element.min}
          max={element.max}
          step={element.step}
          value={this.value}
          onChange={this.handleChange}
          disabled={disabled}
          overrides={{
            Thumb: this.renderThumb,
            Tick: {
              style: {
                fontFamily: fonts.monospace,
              },
            },
            Track: {
              style: {
                backgroundColor: "none !important",
                paddingBottom: spacing.none,
                paddingLeft: spacing.none,
                paddingRight: spacing.none,
                // Add additional padding to fit the thumb value
                // which uses a fontSizes.sm.
                paddingTop: `calc(${fontSizes.sm} * 1.35)`,
              },
>>>>>>> 502213cb
            },
          },
          Track: {
            style: {
              backgroundColor: "none !important",
              paddingBottom: spacing.none,
              paddingLeft: spacing.none,
              paddingRight: spacing.none,
              paddingTop: spacing.twoThirdsSmFont,
            },
          },
          InnerTrack: {
            style: innerTrackStyle,
          },
          TickBar: renderTickBar,
        }}
      />
    </div>
  )
}

function getStateFromWidgetMgr(
  widgetMgr: WidgetStateManager,
  element: SliderProto
): number[] | undefined {
  return widgetMgr.getDoubleArrayValue(element)
}

function getDefaultStateFromProto(element: SliderProto): number[] {
  return element.default
}

function getCurrStateFromProto(element: SliderProto): number[] {
  return element.value
}

function updateWidgetMgrState(
  element: SliderProto,
  widgetMgr: WidgetStateManager,
  vws: ValueWithSource<number[]>,
  fragmentId?: string
): void {
  widgetMgr.setDoubleArrayValue(
    element,
    vws.value,
    { fromUi: vws.fromUi },
    fragmentId
  )
}

function isDateTimeType(element: SliderProto): boolean {
  const { dataType } = element
  return (
    dataType === SliderProto.DataType.DATETIME ||
    dataType === SliderProto.DataType.DATE ||
    dataType === SliderProto.DataType.TIME
  )
}

function formatValue(value: number, element: SliderProto): string {
  const { format, options } = element
  if (isDateTimeType(element)) {
    // Python datetime uses microseconds, but JS & Moment uses milliseconds
    // The timestamp is always set to the UTC timezone, even so, the actual timezone
    // for this timestamp in the backend could be different.
    // However, the frontend component does not need to know about the actual timezone.
    return moment.utc(value / 1000).format(format)
  }

  if (options.length > 0) {
    return sprintf(format, options[value])
  }

  return sprintf(format, value)
}

/**
 * Return the value of the slider. This will either be an array with
 * one value (for a single value slider), or an array with two
 * values (for a range slider).
 */
function getValueAsArray(value: number[], element: SliderProto): number[] {
  const { min, max } = element
  let start = value[0]
  let end = value.length > 1 ? value[1] : value[0]
  // Adjust the value if it's out of bounds.
  if (start > end) {
    start = end
  }
  if (start < min) {
    start = min
  }
  if (start > max) {
    start = max
  }
  if (end < min) {
    end = min
  }
  if (end > max) {
    end = max
  }
  return value.length > 1 ? [start, end] : [start]
}

function fixLabelPositions(
  sliderDiv: HTMLDivElement | null,
  thumb1Div: HTMLDivElement | null,
  thumb2Div: HTMLDivElement | null,
  thumb1ValueDiv: HTMLDivElement | null,
  thumb2ValueDiv: HTMLDivElement | null
): void {
  if (!sliderDiv || !thumb1Div || !thumb1ValueDiv) {
    return
  }

  fixLabelOverflow(sliderDiv, thumb1Div, thumb1ValueDiv)

  if (thumb2Div && thumb2ValueDiv) {
    fixLabelOverflow(sliderDiv, thumb2Div, thumb2ValueDiv)

    // If two thumbs.
    fixLabelOverlap(
      sliderDiv,
      thumb1Div,
      thumb2Div,
      thumb1ValueDiv,
      thumb2ValueDiv
    )
  }
}

function fixLabelOverflow(
  slider: HTMLDivElement,
  thumb: HTMLDivElement,
  thumbValue: HTMLDivElement
): void {
  const sliderRect = slider.getBoundingClientRect()
  const thumbRect = thumb.getBoundingClientRect()
  const thumbValueRect = thumbValue.getBoundingClientRect()

  const thumbMidpoint = thumbRect.left + thumbRect.width / 2
  const thumbValueOverflowsLeft =
    thumbMidpoint - thumbValueRect.width / 2 < sliderRect.left
  const thumbValueOverflowsRight =
    thumbMidpoint + thumbValueRect.width / 2 > sliderRect.right

  thumbValue.style.left = thumbValueOverflowsLeft ? "0" : ""
  thumbValue.style.right = thumbValueOverflowsRight ? "0" : ""
}

/**
 * Goals:
 * - Keep the thumb values near their respective thumbs.
 * - Keep thumb values within the bounds of the slider.
 * - Avoid visual jank while moving the thumbs
 */
function fixLabelOverlap(
  sliderDiv: HTMLDivElement,
  thumb1Div: HTMLDivElement,
  thumb2Div: HTMLDivElement,
  thumb1ValueDiv: HTMLDivElement,
  thumb2ValueDiv: HTMLDivElement
): void {
  const labelGap = 24

  const sliderRect = sliderDiv.getBoundingClientRect()
  const thumb1Rect = thumb1Div.getBoundingClientRect()
  const thumb2Rect = thumb2Div.getBoundingClientRect()
  const thumb1ValueRect = thumb1ValueDiv.getBoundingClientRect()
  const thumb2ValueRect = thumb2ValueDiv.getBoundingClientRect()

  const sliderMidpoint = sliderRect.left + sliderRect.width / 2
  const thumb1MidPoint = thumb1Rect.left + thumb1Rect.width / 2
  const thumb2MidPoint = thumb2Rect.left + thumb2Rect.width / 2

  const centeredThumb1ValueFitsLeft =
    thumb1MidPoint - thumb1ValueRect.width / 2 >= sliderRect.left

  const centeredThumb2ValueFitsRight =
    thumb2MidPoint + thumb2ValueRect.width / 2 <= sliderRect.right

  const leftAlignedThumb1ValueFitsLeft =
    thumb1Rect.left - thumb1ValueRect.width >= sliderRect.left

  const rightAlignedThumb2ValueFitsRight =
    thumb2Rect.right + thumb2ValueRect.width <= sliderRect.right

  const thumb1ValueOverhang = centeredThumb1ValueFitsLeft
    ? thumb1ValueRect.width / 2
    : thumb1ValueRect.width

  const thumb2ValueOverhang = centeredThumb2ValueFitsRight
    ? thumb2ValueRect.width / 2
    : thumb2ValueRect.width

  const thumb1ValueInnerEdge = thumb1MidPoint + thumb1ValueOverhang
  const thumb2ValueInnerEdge = thumb2MidPoint - thumb2ValueOverhang
  const thumbsAreFarApart =
    thumb2ValueInnerEdge - thumb1ValueInnerEdge > labelGap

  // If thumbs are far apart, just handle each separately.
  //
  // 1. Center values on their thumbs, like this:
  //
  //        [thumb1Value]       [thumb1Value]
  // |--------[thumb1]-------------[thumb2]-------------------|
  //
  //
  // 2. If one of the thumbs is so close to the edge that centering would cause
  // the value to overflow past the edge, align the value away from the edge.
  // (This is the normal fixLabelOverflow() behavior)
  //
  // For example, let's say thumb1 moved to the left:
  //
  //     [thumb1Value]          [thumb2Value]
  // |---[thumb1]------------------[thumb2]-------------------|
  //
  //
  if (thumbsAreFarApart) {
    fixLabelOverflow(sliderDiv, thumb1Div, thumb1ValueDiv)
    fixLabelOverflow(sliderDiv, thumb2Div, thumb2ValueDiv)
    return
  }

  // If thumbs are close, try different things...

  // 3. If thumbs are so close that centering would cause values to
  // overlap, then place the values to the side of their thumbs, away from
  // the opposing thumbs:
  //
  // For example, if starting from case #1 above we moved thumb1 to the
  // right:
  //
  //      [thumb1Value]                    [thumb2Value]
  // |-----------------[thumb1]----[thumb2]-------------------|
  //
  if (leftAlignedThumb1ValueFitsLeft && rightAlignedThumb2ValueFitsRight) {
    // Align value1 to the left of its thumb.
    thumb1ValueDiv.style.left = ""
    thumb1ValueDiv.style.right = `${thumb1Rect.width}px`

    // Align value2 to the right of its thumb.
    thumb2ValueDiv.style.left = `${thumb2Rect.width}px`
    thumb2ValueDiv.style.right = ""

    return
  }

  // 4. If one of the thumbs is so close to the edge that doing the outward
  // alignment from #3 would cause its value to overflow past the edge, then
  // try centering the value. And plece the other thumb's value right next to
  // it, to avoid overlaps.
  //
  // For example, if we moved thumb1 and thumb2 to the left by the same
  // amount:
  //
  //    [thumb1Value][thumb2Value]
  // |----[thumb1]--[thumb2]----------------------------------|
  //
  //
  // 5. If one of the thumbs is so close to the edge that doing the center
  // alignment from #4 would cause its value to overflow past the edge, then
  // align it with its thumb, pointing inward. And, like in #4, place the
  // other thumb's value right next to it to avoid overlaps.
  //
  // For example, if we moved thumb1 to the left, and moved thumb2 even more:
  //
  //   [thumb1Value][thumb2Value]
  // |-[thumb1]--[thumb2]-------------------------------------|
  //

  const jointThumbsAreOnLeftHalf = thumb1MidPoint < sliderMidpoint

  if (jointThumbsAreOnLeftHalf) {
    fixLabelOverflow(sliderDiv, thumb1Div, thumb1ValueDiv)

    // Make thumb2Value appear to the right of thumb1Value.
    thumb2ValueDiv.style.left = `${
      thumb1MidPoint + thumb1ValueOverhang + labelGap - thumb2MidPoint
    }px`
    thumb2ValueDiv.style.right = ""
  } else {
    fixLabelOverflow(sliderDiv, thumb2Div, thumb2ValueDiv)

    // Make thumb1Value appear to the left of thumb2Value.
    thumb1ValueDiv.style.left = ""
    thumb1ValueDiv.style.right = `${-(
      thumb2MidPoint -
      thumb2ValueOverhang -
      labelGap -
      thumb1MidPoint
    )}px`
  }
}

export default memo(Slider)<|MERGE_RESOLUTION|>--- conflicted
+++ resolved
@@ -251,7 +251,6 @@
           element.labelVisibility?.value
         )}
       >
-<<<<<<< HEAD
         {element.help && (
           <StyledWidgetLabelHelp>
             <TooltipIcon
@@ -269,58 +268,10 @@
         onChange={handleChange}
         disabled={disabled}
         overrides={{
-          Root: {
-            style: {
-              paddingTop: spacing.twoThirdsSmFont,
-            },
-          },
           Thumb: renderThumb,
           Tick: {
             style: {
               fontFamily: fonts.monospace,
-              fontSize: fontSizes.sm,
-=======
-        <WidgetLabel
-          label={element.label}
-          disabled={disabled}
-          labelVisibility={labelVisibilityProtoValueToEnum(
-            element.labelVisibility?.value
-          )}
-        >
-          {element.help && (
-            <StyledWidgetLabelHelp>
-              <TooltipIcon
-                content={element.help}
-                placement={Placement.TOP_RIGHT}
-              />
-            </StyledWidgetLabelHelp>
-          )}
-        </WidgetLabel>
-        <UISlider
-          min={element.min}
-          max={element.max}
-          step={element.step}
-          value={this.value}
-          onChange={this.handleChange}
-          disabled={disabled}
-          overrides={{
-            Thumb: this.renderThumb,
-            Tick: {
-              style: {
-                fontFamily: fonts.monospace,
-              },
-            },
-            Track: {
-              style: {
-                backgroundColor: "none !important",
-                paddingBottom: spacing.none,
-                paddingLeft: spacing.none,
-                paddingRight: spacing.none,
-                // Add additional padding to fit the thumb value
-                // which uses a fontSizes.sm.
-                paddingTop: `calc(${fontSizes.sm} * 1.35)`,
-              },
->>>>>>> 502213cb
             },
           },
           Track: {
@@ -329,7 +280,9 @@
               paddingBottom: spacing.none,
               paddingLeft: spacing.none,
               paddingRight: spacing.none,
-              paddingTop: spacing.twoThirdsSmFont,
+              // Add additional padding to fit the thumb value
+              // which uses a fontSizes.sm.
+              paddingTop: `calc(${fontSizes.sm} * 1.35)`,
             },
           },
           InnerTrack: {

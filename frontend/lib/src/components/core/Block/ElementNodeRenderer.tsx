--- conflicted
+++ resolved
@@ -753,7 +753,6 @@
     fragmentIdsThisRun
   )
 
-<<<<<<< HEAD
   // Get the user key - if it was specified - and use it as CSS class name:
   const elementId = getElementId(node.element)
   const userKey = getKeyFromId(elementId)
@@ -762,8 +761,6 @@
   // DOM clean. But this would require the keys passed to ElementNodeRenderer at Block.tsx to be a
   // stable hash of some sort.
 
-=======
->>>>>>> 22ae3a1e
   return (
     <Maybe enable={enable}>
       <StyledElementContainer

--- conflicted
+++ resolved
@@ -386,12 +386,9 @@
       return (
         <PlotlyChart
           element={node.element.plotlyChart as PlotlyChartProto}
-<<<<<<< HEAD
           widgetMgr={widgetProps.widgetMgr}
-=======
           height={undefined}
           {...elementProps}
->>>>>>> 5bf922f2
         />
       )
 

--- conflicted
+++ resolved
@@ -223,14 +223,12 @@
         window.requestAnimationFrame(() => {
           // We need to determine the available width here to be able to set
           // an explicit width for the `StyledVerticalBlock`.
-<<<<<<< HEAD
-          setWidth(Math.floor(entry.target.getBoundingClientRect().width))
-=======
 
           // The width should never be set to 0 since it can cause
           // flickering effects.
-          setWidth(entry.target.getBoundingClientRect().width || -1)
->>>>>>> 02022e7f
+          setWidth(
+            Math.floor(entry.target.getBoundingClientRect().width) || -1
+          )
         })
       }),
     [setWidth]

/**
<<<<<<< HEAD
 * TODO: This license is not consistent with license used in the project.
 *       Delete the inconsistent license and above line and rerun pre-commit to insert a good license.
import NumberColumn from '../columns/NumberColumn';
import ObjectColumn from '../columns/ObjectColumn';
import RangeColumn from '../columns/RangeColumn';
=======
>>>>>>> 7d7df432
 * Copyright (c) Streamlit Inc. (2018-2022) Snowflake Inc. (2022)
 *
 * Licensed under the Apache License, Version 2.0 (the "License");
 * you may not use this file except in compliance with the License.
 * You may obtain a copy of the License at
 *
 *     http://www.apache.org/licenses/LICENSE-2.0
 *
 * Unless required by applicable law or agreed to in writing, software
 * distributed under the License is distributed on an "AS IS" BASIS,
 * WITHOUT WARRANTIES OR CONDITIONS OF ANY KIND, either express or implied.
 * See the License for the specific language governing permissions and
 * limitations under the License.
 */

import ObjectColumn from "./ObjectColumn"
import TextColumn from "./TextColumn"
import BooleanColumn from "./BooleanColumn"
import CategoricalColumn from "./CategoricalColumn"
import ListColumn from "./ListColumn"
import NumberColumn from "./NumberColumn"
import RangeColumn from "./RangeColumn"
import ImageColumn from "./ImageColumn"
import ChartColumn from "./ChartColumn"
import UrlColumn from "./UrlColumn"

import DateColumn from "./DateColumn"
import TimeColumn from "./TimeColumn"
import DateTimeColumn from "./DateTimeColumn"
import { ColumnCreator } from "./utils"

export * from "./utils"

/**
 * All available column types need to be registered here.
 */
export const ColumnTypes = new Map<string, ColumnCreator>(
  Object.entries({
    object: ObjectColumn,
    text: TextColumn,
    boolean: BooleanColumn,
    categorical: CategoricalColumn,
    date: DateColumn,
    datetime: DateTimeColumn,
    time: TimeColumn,
    list: ListColumn,
    number: NumberColumn,
    range: RangeColumn,
    image: ImageColumn,
    chart: ChartColumn,
    url: UrlColumn,
  })
)

export {
  ObjectColumn,
  TextColumn,
  BooleanColumn,
  CategoricalColumn,
  DateColumn,
  DateTimeColumn,
  TimeColumn,
  ListColumn,
  NumberColumn,
  RangeColumn,
  ImageColumn,
  ChartColumn,
  UrlColumn,
}<|MERGE_RESOLUTION|>--- conflicted
+++ resolved
@@ -1,12 +1,4 @@
 /**
-<<<<<<< HEAD
- * TODO: This license is not consistent with license used in the project.
- *       Delete the inconsistent license and above line and rerun pre-commit to insert a good license.
-import NumberColumn from '../columns/NumberColumn';
-import ObjectColumn from '../columns/ObjectColumn';
-import RangeColumn from '../columns/RangeColumn';
-=======
->>>>>>> 7d7df432
  * Copyright (c) Streamlit Inc. (2018-2022) Snowflake Inc. (2022)
  *
  * Licensed under the Apache License, Version 2.0 (the "License");

/**
 * @license
 * Copyright 2018 Streamlit Inc. All rights reserved.
 */

import React from 'react'
import {Map as ImmutableMap} from 'immutable'
import {StProps, StState, PureStreamlitElement} from 'components/shared/StreamlitElement/'
import {tableGetRowsAndCols, indexGet, tableGet} from 'lib/dataFrameProto'
import {logMessage} from 'lib/log'

import * as vega from 'vega'
import * as vl from 'vega-lite'
import tooltip from 'vega-tooltip'

import './VegaLiteChart.scss'


const MagicFields = {
  DATAFRAME_INDEX: '(index)',
}


const DEFAULT_DATA_NAME = 'source'


/** Types of dataframe-indices that are supported as x axes. */
const SUPPORTED_INDEX_TYPES = new Set([
  'datetimeIndex',
  'float_64Index',
  'int_64Index',
  'rangeIndex',
  'timedeltaIndex',
  'uint_64Index',
])

interface Props extends StProps {
  element: ImmutableMap<string, any>;
}


class VegaLiteChart extends PureStreamlitElement<Props, StState> {
  /**
   * The Vega view object
   */
  private vegaView: vega.View | undefined

  /**
   * The default data name to add to.
   */
  private defaultDataName = DEFAULT_DATA_NAME

  /**
   * The html element we attach the Vega view to.
   */
  private element: HTMLDivElement | null = null

  public safeRender(): JSX.Element {
    return (
      // Create the container Vega draws inside.
      <div className="stVegaLiteChart" ref={c => this.element = c} />)
  }

  public safeComponentDidMount(): void {
    this.createView()
  }

  public safeComponentDidUpdate(prevProps: Props): void {
    // TODO: Don't create a new view just because the width changed.
    // Instead, we should set the `width` signal.
    if (prevProps.width !== this.props.width) {
      this.createView()
      return
    }

    const prevElement = prevProps.element
    const element = this.props.element

    const prevSpec = prevElement.get('spec')
    const spec = element.get('spec')

    if (!this.vegaView || prevSpec !== spec) {
      logMessage('Vega spec changed.')
      this.createView()
      return
    }

    const prevData = prevElement.get('data')
    const data = element.get('data')

    this.updateData(this.defaultDataName, prevData, data)

    const prevDataSets = getDataSets(prevElement) || {}
    const dataSets = getDataSets(element) || {}

    for (const [name, dataset] of Object.entries(dataSets)) {
      const datasetName = name ? name : this.defaultDataName
      const prevDataset = prevDataSets[datasetName]
      this.updateData(datasetName, prevDataset, dataset)
    }

    this.vegaView.resize().runAsync()
  }


  /**
   * Update the dataset in the Vega view. This method tried to minimize changes
   * by automatically creating and applying diffs.
   *
   * @param name The name of the dataset.
   * @param prevData The dataset before the update.
   * @param data The dataset at the current state.
   */
  private updateData(
      name: string, prevData: ImmutableMap<string, any>,
      data: ImmutableMap<string, any>): void {
    if (!this.vegaView) {
      throw new Error('Chart has not been drawn yet')
    }

<<<<<<< HEAD
    if (!data || !data.get('data') || !data.get('data').get('data')) {
=======
    if (!data || !data.get('data')) {
>>>>>>> e5514ca8
      this.vegaView.remove(name, vega.truthy)
      return
    }

<<<<<<< HEAD
    if (!prevData || !prevData.get('data') || !prevData.get('data').get('data')) {
=======
    if (!prevData || !prevData.get('data')) {
>>>>>>> e5514ca8
      this.vegaView.insert(name, getDataArray(data))
      return
    }

    const [prevNumRows, prevNumCols] = tableGetRowsAndCols(prevData.get('data'))
    const [numRows, numCols] = tableGetRowsAndCols(data.get('data'))

    // Check if dataframes have same "shape" but the new one has more rows.
    if (dataIsAnAppendOfPrev(prevData, prevNumRows, prevNumCols, data, numRows, numCols)) {
      if (prevNumRows < numRows) {
        this.vegaView.insert(name, getDataArray(data, prevNumRows))
      }
    } else {
      // Clean the dataset and insert from scratch.
      const cs = vega.changeset().remove(vega.truthy).insert(getDataArray(data))
      this.vegaView.change(name, cs)
      logMessage(`Had to clear the ${name} dataset before inserting data through Vega view.`)
    }
  }

  /**
   * Create a new Vega view and add the data.
   */
  private createView(): void {
    logMessage('Creating a new Vega view.')

    if (this.vegaView) {
      // Finalize the previous view so it can be garbage collected.
      this.vegaView.finalize()
    }

    const el = this.props.element

    const spec = JSON.parse(el.get('spec'))

    if (spec.datasets) {
      throw new Error('Datasets should not be passed as part of the spec')
    }

    const datasets = getDataArrays(el)

    if (spec.width === 0) {
      spec.width = this.props.width
    }

    const vgSpec = vl.compile(spec).spec

    // Heuristic to determine the default dataset name.
    const datasetNames = datasets ? Object.keys(datasets) : []
    if (datasetNames.length === 1) {
      this.defaultDataName = datasetNames[0]
    } else if (datasetNames.length === 0 && vgSpec.data) {
      this.defaultDataName = DEFAULT_DATA_NAME
    }

    const runtime = vega.parse(vgSpec)
    const view = new vega.View(runtime, {
      logLevel:  vega.Warn,
      render: 'canvas',
      container: this.element,
    })

    const dataObj = getInlineData(el)
    if (dataObj) {
      view.insert(this.defaultDataName, dataObj)
    }
    if (datasets) {
      for (const [name, data] of Object.entries(datasets)) {
        view.insert(name, data)
      }
    }

    tooltip(view)

    this.vegaView = view
    view.runAsync()
  }
}


function getInlineData(el: ImmutableMap<string, any>): {[field: string]: any}[] | null {
  const dataProto = el.get('data')

  if (!dataProto) {
    return null
  }

  return getDataArray(dataProto)
}


function getDataArrays(el: ImmutableMap<string, any>): {[dataset: string]: any[] } | null {
  const datasets = getDataSets(el)

  if (datasets == null) {
    return null
  }

  const datasetArrays: {[dataset: string]: any[]} = {}

  for (const [name, dataset] of Object.entries(datasets)) {
    datasetArrays[name] = getDataArray(dataset)
  }

  return datasetArrays
}


function getDataSets(el: ImmutableMap<string, any>): {[dataset: string]: any} | null {
  if (!el.get('datasets') || el.get('datasets').isEmpty()) {
    return null
  }

  const datasets: {[dataset: string]: any} = {}

  el.get('datasets').forEach((x: any, i: number) => {
    if (!x) { return }
    const name = x.get('hasName') ? x.get('name') : null
    datasets[name] = x.get('data')
  })

  return datasets
}


function getDataArray(dataProto: any, startIndex = 0): {[field: string]: any}[] {
  if (!dataProto.get('data')) { return [] }
  if (!dataProto.get('index')) { return [] }
  if (!dataProto.get('columns')) { return [] }

  const dataArr = []
  const [rows, cols] = tableGetRowsAndCols(dataProto.get('data'))

  const indexType = dataProto.get('index').get('type')
  const hasSupportedIndex = SUPPORTED_INDEX_TYPES.has(indexType)

  for (let rowIndex = startIndex; rowIndex < rows; rowIndex++) {
    let row: {[field: string]: any} = {}

    if (hasSupportedIndex) {
      row[MagicFields.DATAFRAME_INDEX] =
          indexGet(dataProto.get('index'), 0, rowIndex)
    }

    for (let colIndex = 0; colIndex < cols; colIndex++) {
      row[indexGet(dataProto.get('columns'), 0, colIndex)] =
          tableGet(dataProto.get('data'), colIndex, rowIndex)
    }

    dataArr.push(row)
  }

  return dataArr
}


/**
 * Checks if data looks like it's just prevData plus some appended rows.
 */
function dataIsAnAppendOfPrev(
    prevData: ImmutableMap<string, number>, prevNumCols: number, prevNumRows: number,
    data: ImmutableMap<string, number>, numCols: number, numRows: number) {
  // Check whether dataframes have the same shape.

  if (prevNumCols !== numCols) {
    return false
  }

  if (prevNumRows > numRows) {
    return false
  }

  const df0 = prevData.get('data')
  const df1 = data.get('data')
  const c = numCols - 1
  const r0 = prevNumRows - 1
  const r1 = numRows - 1

  // Check if the new dataframe looks like it's a superset of the old one.
  // (this is a very light check, and not guaranteed to be right!)
  if (tableGet(df0, c, 0) !== tableGet(df1, c, 0) ||
      tableGet(df0, c, r0) !== tableGet(df1, c, r1)) {
    return false
  }

  return true
}


export default VegaLiteChart<|MERGE_RESOLUTION|>--- conflicted
+++ resolved
@@ -118,20 +118,12 @@
       throw new Error('Chart has not been drawn yet')
     }
 
-<<<<<<< HEAD
-    if (!data || !data.get('data') || !data.get('data').get('data')) {
-=======
     if (!data || !data.get('data')) {
->>>>>>> e5514ca8
       this.vegaView.remove(name, vega.truthy)
       return
     }
 
-<<<<<<< HEAD
-    if (!prevData || !prevData.get('data') || !prevData.get('data').get('data')) {
-=======
     if (!prevData || !prevData.get('data')) {
->>>>>>> e5514ca8
       this.vegaView.insert(name, getDataArray(data))
       return
     }

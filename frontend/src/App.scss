/**
 * @license
 * Copyright 2018-2019 Streamlit Inc. All rights reserved.
 */

@import 'src/assets/css/variables';


body.embedded {
  overflow: hidden;
}

body.embedded:hover {
  overflow: auto;
}

.main {
  display: flex;
  flex-direction: column;
}

a,
a:visited {
  color: $primary;
}

a:hover,
a:active {
  color: $primary;
  text-decoration: underline;
}

<<<<<<< HEAD
header {
  position: fixed;
  top: 0;
  left: 0;
  right: 0;
  height: 3.5rem;
  padding: 0 1rem;
  z-index: $z-index-header;
  display: flex;
  flex-direction: row;
  align-items: center;
}

.streamlit-wide header {
  background-image: linear-gradient(180deg, #ffffff 25%, rgba(255, 255, 255, 0.5) 75%, transparent);
}

header .decoration {
  position: absolute;
  top: 0;
  right: 0;
  left: 0;
  height: 2px;
  background-image: linear-gradient(90deg, #F63366, #FFFD80);
}

#brand {
  font-weight: 700;
  line-height: 1.5;
  flex: 1 0;
}

#brand a {
  color: $black;
}

#brand a:hover {
  color: $primary;
}

=======
>>>>>>> c96ee588
iframe {
  border: none;
  padding: 0;
  margin: 0;
}

.streamlit-regular .streamlit-container {
  margin: 80px auto;
}

.streamlit-wide .streamlit-container {
  margin-top: 80px;
  width: unset;
  max-width: unset;
}

.streamlit-embedded .streamlit-container {
  width: unset;
  max-width: unset;
  padding-left: 0px;
  padding-right: 0px;
}

.progress {
  background-color: $gray-lightest;
}

.progress-bar {
  background-color: $blue;
}

.icon {
  width: 0.9rem;
  height: 0.9rem;
}

// Utility class for underlining first letter in a text
.underlineFirstLetter::first-letter {
  text-decoration: underline;
}<|MERGE_RESOLUTION|>--- conflicted
+++ resolved
@@ -30,49 +30,6 @@
   text-decoration: underline;
 }
 
-<<<<<<< HEAD
-header {
-  position: fixed;
-  top: 0;
-  left: 0;
-  right: 0;
-  height: 3.5rem;
-  padding: 0 1rem;
-  z-index: $z-index-header;
-  display: flex;
-  flex-direction: row;
-  align-items: center;
-}
-
-.streamlit-wide header {
-  background-image: linear-gradient(180deg, #ffffff 25%, rgba(255, 255, 255, 0.5) 75%, transparent);
-}
-
-header .decoration {
-  position: absolute;
-  top: 0;
-  right: 0;
-  left: 0;
-  height: 2px;
-  background-image: linear-gradient(90deg, #F63366, #FFFD80);
-}
-
-#brand {
-  font-weight: 700;
-  line-height: 1.5;
-  flex: 1 0;
-}
-
-#brand a {
-  color: $black;
-}
-
-#brand a:hover {
-  color: $primary;
-}
-
-=======
->>>>>>> c96ee588
 iframe {
   border: none;
   padding: 0;

--- conflicted
+++ resolved
@@ -23,11 +23,7 @@
 $ streamlit version
 ```
 
-<<<<<<< HEAD
-...and then verify that the version number printed is `0.27.0`.
-=======
 ...and then verify that the version number printed is `0.28.0`.
->>>>>>> fa88ee2c
 
 **Try reproducing the issue now.**
 

--- conflicted
+++ resolved
@@ -6,15 +6,9 @@
 w1 = st.checkbox('I am human', True)
 st.write(w1)
 
-<<<<<<< HEAD
 st.subheader('Slider')
 w2 = st.slider('Age', [32.5, 72.5], 0, 100, 0.5)
 st.write(w2)
-=======
-# st.subheader('Slider')
-# w2 = st.slider('Age', 32, 0, 100, 1)
-# st.write(w2)
->>>>>>> 1a0be4b8
 
 st.subheader('Textarea')
 w3 = st.text_area('Comments', 'Streamlit is awesomeness!')
